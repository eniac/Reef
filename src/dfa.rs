--- conflicted
+++ resolved
@@ -135,16 +135,8 @@
     }
 
     pub fn delta(&self, state: usize, c: &String) -> Option<usize> {
-<<<<<<< HEAD
-        let res = if c.is_empty() {
-            Some(state)
-        } else {
-            self.trans.get(&(state, c.clone())).map(|c| c.clone())
-        };
-=======
-        let res = self.trans.get(&(state, c.clone())).map(|c|c.clone());
-
->>>>>>> 8196e48f
+        let res = self.trans.get(&(state, c.clone())).map(|c| c.clone());
+
         // println!("{} --[ {} ]--> {}", state, c, res.map(|c|c.to_string()).unwrap_or(String::from("NONE")));
         res
     }
@@ -177,8 +169,9 @@
             return Some((0, 0));
         }
         // For every postfix of doc (O(n^2))
-<<<<<<< HEAD
-        start_idxs.into_par_iter().find_map_any(|i| {
+        start_idxs.into_iter().find_map(|i| {
+            // .into_par_iter()
+            // .find_map_any(|i| {
             let mut s = self.get_init_state();
             for j in i..doc.len() {
                 // Apply transition relation
@@ -191,26 +184,6 @@
             }
             None
         })
-=======
-        start_idxs
-            .into_iter()
-            .find_map(|i| {
-            // .into_par_iter()
-            // .find_map_any(|i| {
-              let mut s = self.get_init_state();
-              for j in i..doc.len() {
-                  // Apply transition relation
-                  s = self.delta(s, &doc[j]).unwrap();
-
-                  // found a substring match or exact match
-                  if accepting.contains(&s) &&
-                      (!self.anchor_end || j == doc.len() - 1) {
-                      return Some((i, j+1)); // Return an interval [i, j)
-                  }
-              }
-              None
-            })
->>>>>>> 8196e48f
     }
 
     /// Get the 2^k stride DFA
@@ -225,12 +198,7 @@
     /// Double the stride of the DFA
     pub fn double_stride(&mut self, doc: &Vec<String>) -> Vec<String> {
         let mut ab: HashSet<(String, String)> = HashSet::new();
-<<<<<<< HEAD
         let mut classes: HashMap<BTreeSet<(usize, usize)>, BTreeSet<String>> = HashMap::new();
-
-=======
-        let mut classes : HashMap<BTreeSet<(usize, usize)>, BTreeSet<String>> = HashMap::new();
->>>>>>> 8196e48f
         // S' := S + S*S (cartesian product)
         for c0 in self.ab.iter() {
             ab.insert((c0.clone(), EPSILON.clone()));
@@ -240,12 +208,8 @@
         }
 
         // Result transition will be t1 -[a+b]-> t3
-<<<<<<< HEAD
         for (a, b) in ab {
-=======
-        for (a,b) in ab {
             // All the pairs (t1, t3) such that t1 -[a+b]-> t3
->>>>>>> 8196e48f
             let mut trans_clos: BTreeSet<(usize, usize)> = BTreeSet::new();
             for t1 in self.get_states() {
                 let t2 = self.delta(t1, &a).unwrap();
@@ -270,19 +234,16 @@
 
         // Find a representative string from an eqivalence class
         fn find_representative(class: &BTreeSet<String>) -> String {
-<<<<<<< HEAD
+            let size = class
+                .iter()
+                .max_by(|a, b| a.len().cmp(&b.len()))
+                .unwrap()
+                .len();
             class
                 .iter()
-                .next()
+                .find(|c| c.len() >= size)
                 .map(|c| c.clone())
                 .expect("No equivalence classes found")
-=======
-            let size = class.iter().max_by(|a,b| a.len().cmp(&b.len())).unwrap().len();
-            class.iter()
-                 .find(|c| c.len() >= size)
-                 .map(|c|c.clone())
-                 .expect("No equivalence classes found")
->>>>>>> 8196e48f
         }
 
         // Find a equivalent string from an eqivalence class
@@ -303,8 +264,12 @@
         let mut abset = HashSet::new();
 
         // Build transition relation from classes
-        self.trans = self.trans.clone().into_iter()
-                         .filter(|((t, c), u)| if t == u && c == EPSILON { true } else { false }).collect();
+        self.trans = self
+            .trans
+            .clone()
+            .into_iter()
+            .filter(|((t, c), u)| if t == u && c == EPSILON { true } else { false })
+            .collect();
 
         for (set, class) in classes {
             for (t, u) in set {
