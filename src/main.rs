--- conflicted
+++ resolved
@@ -7,15 +7,12 @@
 use circ::cfg;
 use circ::cfg::CircOpt;
 use circ::target::r1cs::{nova::*, R1cs};
-<<<<<<< HEAD
 use ff::PrimeField;
 //use neptune::{
 //    circuit::poseidon_hash,
 //    poseidon::{HashMode, Poseidon, PoseidonConstants},
 //    Strength,
 //};
-=======
->>>>>>> e0a91353
 use nova_snark::{
     traits::{
         circuit::{StepCircuit, TrivialTestCircuit},
@@ -48,7 +45,6 @@
 
     #[structopt(short = "i", long = "input", parse(from_str))]
     input: String,
-
 }
 
 fn main() {
