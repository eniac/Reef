--- conflicted
+++ resolved
@@ -7,27 +7,20 @@
 type S1 = nova_snark::spartan::RelaxedR1CSSNARK<G1, EE1>;
 type S2 = nova_snark::spartan::RelaxedR1CSSNARK<G2, EE2>;
 
+use crate::backend::{
+    commitment::*,
+    costs::{logmn, JBatching, JCommit},
+    nova::*,
+    r1cs::*,
+};
 use crate::dfa::NFA;
-use crate::backend::{
-        commitment::*,
-        costs::{logmn, JBatching, JCommit},
-        nova::*,
-        r1cs::*,
-<<<<<<< HEAD
-    },
-    metrics::*,
-};
+use crate::metrics::{log, log::Component};
 use circ::target::r1cs::wit_comp::StagedWitCompEvaluator;
 use circ::target::r1cs::ProverData;
 use circ::{ir::term::Value, target::r1cs::*};
 use core::time;
 use ff::PrimeField;
 use fxhash::FxHashMap;
-=======
-    };
-use circ::target::r1cs::ProverData;
-use crate::metrics::{log, log::Component};
->>>>>>> 82bd35b1
 use generic_array::typenum;
 use neptune::{
     poseidon::PoseidonConstants,
@@ -38,7 +31,6 @@
     traits::{circuit::TrivialTestCircuit, Group},
     CompressedSNARK, PublicParams, RecursiveSNARK, StepCounterType, FINAL_EXTERNAL_COUNTER,
 };
-<<<<<<< HEAD
 use rug::Integer;
 use serde_json::{Result, Value as SerdeValue};
 use std::sync::mpsc;
@@ -46,8 +38,6 @@
 use std::sync::{Arc, Mutex};
 use std::thread;
 use std::time::Duration;
-=======
->>>>>>> 82bd35b1
 use std::time::Instant;
 
 struct ProofInfo {
@@ -67,9 +57,8 @@
     doc: Vec<String>,
     batching_type: Option<JBatching>,
     commit_doctype: Option<JCommit>,
-    temp_batch_size: usize // this may be 0 if not overridden, only use to feed into R1CS object
+    temp_batch_size: usize, // this may be 0 if not overridden, only use to feed into R1CS object
 ) {
-<<<<<<< HEAD
     let (sender, recv): (
         Sender<NFAStepCircuit<<G1 as Group>::Scalar>>,
         Receiver<NFAStepCircuit<<G1 as Group>::Scalar>>,
@@ -81,7 +70,7 @@
         // we do setup here to avoid unsafe passing
         let sc = Sponge::<<G1 as Group>::Scalar, typenum::U4>::api_constants(Strength::Standard);
 
-        //timer.tic(Component::Compiler, "R1CS", "Optimization Selection");
+        log::tic(Component::Compiler, "R1CS", "Optimization Selection");
         let mut r1cs_converter = R1CS::new(
             &dfa,
             &doc,
@@ -90,18 +79,19 @@
             batching_type,
             commit_doctype,
         );
-        //timer.stop(Component::Compiler, "R1CS", "Optimization Selection");
+        log::stop(Component::Compiler, "R1CS", "Optimization Selection");
+
         println!("generate commitment");
 
         // to get rid clone
-        //timer.tic(Component::Compiler, "R1CS", "Commitment Generations");
+        log::tic(Component::Compiler, "R1CS", "Commitment Generations");
         let reef_commit =
             gen_commitment(r1cs_converter.commit_type, r1cs_converter.udoc.clone(), &sc);
         // todo clone
         r1cs_converter.set_commitment(reef_commit.clone());
-        //timer.stop(Component::Compiler, "R1CS", "Commitment Generations");
-
-        //timer.tic(Component::Compiler, "R1CS", "To Circuit and Setup");
+        log::stop(Component::Compiler, "R1CS", "Commitment Generations");
+
+        log::tic(Component::Compiler, "R1CS", "To Circuit and Setup");
         let (prover_data, _verifier_data) = r1cs_converter.to_circuit();
 
         let (num_steps, z0_primary, pp) = setup(&r1cs_converter, &prover_data); //, timer);
@@ -117,9 +107,9 @@
                 commit_type: r1cs_converter.commit_type,
             })
             .unwrap();
-        //timer.stop(Component::Compiler, "R1CS", "To Circuit and Setup");
-
-        //timer.stop(Component::Compiler, "Compiler", "Full");
+        log::stop(Component::Compiler, "R1CS", "To Circuit and Setup");
+
+        log::stop(Component::Compiler, "Compiler", "Full");
 
         solve(sender, &r1cs_converter, &prover_data, num_steps); //, timer);
         println!("solver thread finished");
@@ -128,70 +118,15 @@
     //get args
     let proof_info = recv_setup.recv().unwrap();
 
-    prove_and_verify(recv, proof_info, timer);
+    prove_and_verify(recv, proof_info);
 
     // rejoin child
     solver_thread.join().expect("setup/solver thread panicked");
-=======
-    let sc = Sponge::<<G1 as Group>::Scalar, typenum::U4>::api_constants(Strength::Standard);
-
-    log::tic(Component::Compiler, "R1CS", "Optimization Selection");
-    let mut r1cs_converter = R1CS::new(
-        dfa,
-        &doc,
-        temp_batch_size,
-        sc.clone(),
-        batching_type,
-        commit_doctype,
-    );
-    log::stop(Component::Compiler, "R1CS", "Optimization Selection");
-    println!("generate commitment");
-
-    // to get rid clone
-    log::tic(Component::Compiler, "R1CS", "Commitment Generations");
-    let reef_commit = gen_commitment(r1cs_converter.commit_type, r1cs_converter.udoc.clone(), &sc);
-    // todo clone
-    r1cs_converter.set_commitment(reef_commit.clone());
-    log::stop(Component::Compiler, "R1CS", "Commitment Generations");
-
-    //let r_time = Instant::now();
-    log::tic(Component::Compiler, "R1CS", "To Circuit and Setup");
-    let (prover_data, _verifier_data) = r1cs_converter.to_circuit();
-
-    let (z0_primary, z0_secondary, pp) = setup(&r1cs_converter, &prover_data);
-    log::stop(Component::Compiler, "R1CS", "To Circuit and Setup");
-
-    log::stop(Component::Compiler, "Compiler", "Full");
-
-    let proof = solve_and_prove(
-        &r1cs_converter,
-        &prover_data,
-        &z0_primary,
-        &z0_secondary,
-        &pp
-    );
-
-    log::space(
-        Component::Prover,
-        "add test",
-        "Compressed SNARK size",
-        serde_json::to_string(&proof).unwrap().len(),
-    );
-
-    log::tic(Component::Verifier, "Verification", "Full");
-    verify(proof, r1cs_converter, z0_primary, z0_secondary, &pp);
-    log::stop(Component::Verifier, "Verification", "Full");
->>>>>>> 82bd35b1
 }
 
 fn setup<'a>(
     r1cs_converter: &R1CS<<G1 as Group>::Scalar>,
-<<<<<<< HEAD
     circ_data: &'a ProverData,
-    //    timer: &mut Timer,
-=======
-    circ_data: &'a ProverData
->>>>>>> 82bd35b1
 ) -> (
     usize,
     Vec<<G1 as Group>::Scalar>,
@@ -274,11 +209,7 @@
         TrivialTestCircuit<<G2 as Group>::Scalar>,
     >::setup(circuit_primary.clone(), circuit_secondary.clone())
     .unwrap();
-<<<<<<< HEAD
-    /*timer.r1cs(
-=======
     log::r1cs(
->>>>>>> 82bd35b1
         Component::Prover,
         "add test",
         "Primary Circuit",
@@ -290,7 +221,6 @@
         "Secondary Circuit",
         pp.num_constraints().1,
     );
-    */
     println!(
         "Number of constraints (primary circuit): {}",
         pp.num_constraints().0
@@ -391,16 +321,8 @@
     sender: Sender<NFAStepCircuit<<G1 as Group>::Scalar>>, //itness<<G1 as Group>::Scalar>>,
     r1cs_converter: &R1CS<<G1 as Group>::Scalar>,
     circ_data: &'a ProverData,
-<<<<<<< HEAD
     num_steps: usize,
-    //    timer: &mut Timer,
 ) {
-=======
-    z0_primary: &Vec<<G1 as Group>::Scalar>,
-    z0_secondary: &Vec<<G2 as Group>::Scalar>,
-    pp: &'a PublicParams<G1, G2, C1, C2>
-) -> CompressedSNARK<G1, G2, C1<'a>, C2, S1, S2> {
->>>>>>> 82bd35b1
     let q_len = logmn(r1cs_converter.table.len());
     let qd_len = logmn(r1cs_converter.udoc.len());
 
@@ -442,11 +364,7 @@
         let test = format!("step {}", i);
 
         // allocate real witnesses for round i
-<<<<<<< HEAD
-        //timer.tic(Component::Solver, &test, "witness generation");
-=======
         log::tic(Component::Solver, &test, "witness generation");
->>>>>>> 82bd35b1
         (
             wits,
             next_state,
@@ -463,21 +381,13 @@
             doc_running_q.clone(),
             doc_running_v.clone(),
         );
-<<<<<<< HEAD
-        //timer.stop(Component::Solver, &test, "witness generation");
-=======
         log::stop(Component::Solver, &test, "witness generation");
->>>>>>> 82bd35b1
 
         //circ_data.check_all(&wits);
 
         let glue = match (r1cs_converter.batching, r1cs_converter.commit_type) {
             (JBatching::NaivePolys, JCommit::HashChain) => {
-<<<<<<< HEAD
-                //timer.tic(Component::Solver, &test, "calculate hash");
-=======
                 log::tic(Component::Solver, &test, "calculate hash");
->>>>>>> 82bd35b1
                 let next_hash = r1cs_converter.prover_calc_hash(
                     prev_hash,
                     false,
@@ -494,20 +404,12 @@
                     GlueOpts::PolyHash((i_last, next_hash)),
                 ];
                 prev_hash = next_hash;
-<<<<<<< HEAD
-                //timer.stop(Component::Solver, &test, "calculate hash");
-=======
                 log::stop(Component::Solver, &test, "calculate hash");
->>>>>>> 82bd35b1
                 // println!("ph, nh: {:#?}, {:#?}", prev_hash.clone(), next_hash.clone());
                 g
             }
             (JBatching::Nlookup, JCommit::HashChain) => {
-<<<<<<< HEAD
-                //timer.tic(Component::Solver, &test, "calculate hash");
-=======
                 log::tic(Component::Solver, &test, "calculate hash");
->>>>>>> 82bd35b1
                 let next_hash = r1cs_converter.prover_calc_hash(
                     prev_hash,
                     false,
@@ -542,19 +444,11 @@
                     GlueOpts::NlHash((i_last, next_hash, next_q, next_v)),
                 ];
                 prev_hash = next_hash;
-<<<<<<< HEAD
-                //timer.stop(Component::Solver, &test, "calculate hash");
-                g
-            }
-            (JBatching::NaivePolys, JCommit::Nlookup) => {
-                //timer.tic(Component::Solver, &test, "calculate running claim");
-=======
                 log::stop(Component::Solver, &test, "calculate hash");
                 g
             }
             (JBatching::NaivePolys, JCommit::Nlookup) => {
                 log::tic(Component::Solver, &test, "calculate running claim");
->>>>>>> 82bd35b1
                 let doc_q = match doc_running_q {
                     Some(rq) => rq.into_iter().map(|x| int_to_ff(x)).collect(),
                     None => vec![<G1 as Group>::Scalar::from(0); qd_len],
@@ -572,22 +466,14 @@
                     .map(|x| int_to_ff(x))
                     .collect();
                 let next_doc_v = int_to_ff(next_doc_running_v.clone().unwrap());
-<<<<<<< HEAD
-                //timer.stop(Component::Solver, &test, "calculate running claim");
-=======
                 log::stop(Component::Solver, &test, "calculate running claim");
->>>>>>> 82bd35b1
                 vec![
                     GlueOpts::PolyNL((doc_q, doc_v)),
                     GlueOpts::PolyNL((next_doc_q, next_doc_v)),
                 ]
             }
             (JBatching::Nlookup, JCommit::Nlookup) => {
-<<<<<<< HEAD
-                //timer.tic(Component::Solver, &test, "calculate running claim");
-=======
                 log::tic(Component::Solver, &test, "calculate running claim");
->>>>>>> 82bd35b1
                 let q = match running_q {
                     Some(rq) => rq.into_iter().map(|x| int_to_ff(x)).collect(),
                     None => vec![<G1 as Group>::Scalar::from(0); q_len],
@@ -622,11 +508,7 @@
                     .map(|x| int_to_ff(x))
                     .collect();
                 let next_doc_v = int_to_ff(next_doc_running_v.clone().unwrap());
-<<<<<<< HEAD
-                // timer.stop(Component::Solver, &test, "calculate running claim");
-=======
                 log::stop(Component::Solver, &test, "calculate running claim");
->>>>>>> 82bd35b1
                 vec![
                     GlueOpts::NlNl((q, v, doc_q, doc_v)),
                     GlueOpts::NlNl((next_q, next_v, next_doc_q, next_doc_v)),
@@ -669,7 +551,6 @@
             r1cs_converter.pc.clone(),
         );
 
-<<<<<<< HEAD
         //thread::sleep(Duration::from_millis(10000));
         println!("FINISHED WIT STEP {}", i);
 
@@ -690,7 +571,6 @@
     //z0_primary: &Vec<<G1 as Group>::Scalar>,
     //num_steps: usize,
     proof_info: ProofInfo,
-    timer: &mut Timer,
 ) {
     println!("Proving thread starting...");
 
@@ -707,13 +587,9 @@
         // blocks until we receive first witness
         let circuit_primary = recv.recv().unwrap();
 
-        timer.tic(Component::Prover, &test, "prove step");
-=======
-        let start = Instant::now();
+        //let start = Instant::now();
         //println!("STEP CIRC WIT for i={}: {:#?}", i, circuit_primary);
-        // snark
         log::tic(Component::Prover, &test, "prove step");
->>>>>>> 82bd35b1
         let result = RecursiveSNARK::prove_step(
             &proof_info.pp.lock().unwrap(),
             recursive_snark,
@@ -752,35 +628,25 @@
     */
 
     // compressed SNARK
-<<<<<<< HEAD
-    timer.tic(Component::Prover, "Proof", "Compressed SNARK");
+    log::tic(Component::Prover, "Proof", "Compressed SNARK");
     let res = CompressedSNARK::<_, _, _, _, S1, S2>::prove(
         &proof_info.pp.lock().unwrap(),
         &recursive_snark,
     );
-    timer.stop(Component::Prover, "Proof", "Compressed SNARK");
-=======
-    /*type EE1 = nova_snark::provider::ipa_pc::EvaluationEngine<<G1 as Group>>;
-    type EE2 = nova_snark::provider::ipa_pc::EvaluationEngine<<G2 as Group>>;
-    type S1 = nova_snark::spartan::RelaxedR1CSSNARK<<G1 as Group>, EE1>;
-    type S2 = nova_snark::spartan::RelaxedR1CSSNARK<<G2 as Group>, EE2>;
-    */
-    log::tic(Component::Prover, "Proof", "Compressed SNARK");
-    let res = CompressedSNARK::<_, _, _, _, S1, S2>::prove(&pp, &recursive_snark);
     log::stop(Component::Prover, "Proof", "Compressed SNARK");
->>>>>>> 82bd35b1
 
     assert!(res.is_ok());
     let compressed_snark = res.unwrap();
 
-    timer.space(
+    log::space(
         Component::Prover,
         "add test",
         "Compressed SNARK size",
         serde_json::to_string(&compressed_snark).unwrap().len(),
     );
 
-    timer.tic(Component::Verifier, "Verification", "Full");
+    log::tic(Component::Verifier, "Verification", "Full");
+
     verify(
         compressed_snark,
         proof_info.z0_primary,
@@ -791,7 +657,7 @@
         proof_info.eval_type,
         proof_info.commit_type,
     );
-    timer.stop(Component::Verifier, "Verification", "Full");
+    log::stop(Component::Verifier, "Verification", "Full");
 }
 
 fn verify(
@@ -908,7 +774,7 @@
                 doc.clone(),
                 batching_type.clone(),
                 commit_docype.clone(),
-                b
+                b,
             );
         }
     }
