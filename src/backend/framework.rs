--- conflicted
+++ resolved
@@ -7,19 +7,18 @@
 type S1 = nova_snark::spartan::RelaxedR1CSSNARK<G1, EE1>;
 type S2 = nova_snark::spartan::RelaxedR1CSSNARK<G2, EE2>;
 
-use crate::{backend::{
-    commitment::*,
-    costs::{logmn, JBatching, JCommit},
-    nova::*,
-    r1cs::*,
-<<<<<<< HEAD
+use crate::dfa::NFA;
+use crate::{
+    backend::{
+        commitment::*,
+        costs::{logmn, JBatching, JCommit},
+        nova::*,
+        r1cs::*,
+    },
+    metrics::*,
 };
-use crate::dfa::NFA;
-=======
-}, metrics::*};
-use crate::dfa::{EPSILON, NFA};
->>>>>>> acf4bc80
 use circ::target::r1cs::ProverData;
+use core::time;
 use generic_array::typenum;
 use neptune::{
     sponge::vanilla::{Sponge, SpongeTrait},
@@ -29,9 +28,8 @@
     traits::{circuit::TrivialTestCircuit, Group},
     CompressedSNARK, PublicParams, RecursiveSNARK, StepCounterType, FINAL_EXTERNAL_COUNTER,
 };
-use core::time;
+use serde_json::{Result, Value};
 use std::time::Instant;
-use serde_json::{Result, Value};
 
 // gen R1CS object, commitment, make step circuit for nova
 pub fn run_backend(
@@ -67,7 +65,7 @@
     timer.tic(Component::Compiler, "R1CS", "To Circuit and Setup");
     let (prover_data, _verifier_data) = r1cs_converter.to_circuit();
 
-    let (z0_primary, z0_secondary, pp) = setup(&r1cs_converter, &prover_data,timer);
+    let (z0_primary, z0_secondary, pp) = setup(&r1cs_converter, &prover_data, timer);
     timer.stop(Component::Compiler, "R1CS", "To Circuit and Setup");
 
     timer.stop(Component::Compiler, "Compiler", "Full");
@@ -78,21 +76,25 @@
         &z0_primary,
         &z0_secondary,
         &pp,
-        timer
-    );
-
-    timer.space(Component::Prover, "add test", "Compressed SNARK size", serde_json::to_string(&proof).unwrap().len());
+        timer,
+    );
+
+    timer.space(
+        Component::Prover,
+        "add test",
+        "Compressed SNARK size",
+        serde_json::to_string(&proof).unwrap().len(),
+    );
 
     timer.tic(Component::Verifier, "Verification", "Full");
     verify(proof, r1cs_converter, z0_primary, z0_secondary, &pp);
     timer.stop(Component::Verifier, "Verification", "Full");
-
 }
 
 fn setup<'a>(
     r1cs_converter: &R1CS<<G1 as Group>::Scalar>,
     circ_data: &'a ProverData,
-    timer: &mut Timer
+    timer: &mut Timer,
 ) -> (
     Vec<<G1 as Group>::Scalar>,
     Vec<<G2 as Group>::Scalar>,
@@ -175,8 +177,18 @@
         TrivialTestCircuit<<G2 as Group>::Scalar>,
     >::setup(circuit_primary.clone(), circuit_secondary.clone())
     .unwrap();
-    timer.r1cs(Component::Prover, "add test", "Primary Circuit", pp.num_constraints().0);
-    timer.r1cs(Component::Prover, "add test", "Secondary Circuit", pp.num_constraints().1);
+    timer.r1cs(
+        Component::Prover,
+        "add test",
+        "Primary Circuit",
+        pp.num_constraints().0,
+    );
+    timer.r1cs(
+        Component::Prover,
+        "add test",
+        "Secondary Circuit",
+        pp.num_constraints().1,
+    );
     println!(
         "Number of constraints (primary circuit): {}",
         pp.num_constraints().0
@@ -328,10 +340,10 @@
 
     for i in 0..num_steps {
         println!("STEP {}", i);
-        let test = format!("step {}",i);
+        let test = format!("step {}", i);
 
         // allocate real witnesses for round i
-        timer.tic(Component::Solver,&test, "witness generation");
+        timer.tic(Component::Solver, &test, "witness generation");
         (
             wits,
             next_state,
@@ -348,13 +360,13 @@
             doc_running_q.clone(),
             doc_running_v.clone(),
         );
-        timer.stop(Component::Solver,&test, "witness generation");
+        timer.stop(Component::Solver, &test, "witness generation");
 
         //circ_data.check_all(&wits);
 
         let glue = match (r1cs_converter.batching, r1cs_converter.commit_type) {
             (JBatching::NaivePolys, JCommit::HashChain) => {
-                timer.tic(Component::Solver,&test, "calculate hash");
+                timer.tic(Component::Solver, &test, "calculate hash");
                 let next_hash = r1cs_converter.prover_calc_hash(
                     prev_hash,
                     false,
@@ -371,12 +383,12 @@
                     GlueOpts::PolyHash((i_last, next_hash)),
                 ];
                 prev_hash = next_hash;
-                timer.stop(Component::Solver,&test, "calculate hash");
+                timer.stop(Component::Solver, &test, "calculate hash");
                 // println!("ph, nh: {:#?}, {:#?}", prev_hash.clone(), next_hash.clone());
                 g
             }
             (JBatching::Nlookup, JCommit::HashChain) => {
-                timer.tic(Component::Solver,&test, "calculate hash");
+                timer.tic(Component::Solver, &test, "calculate hash");
                 let next_hash = r1cs_converter.prover_calc_hash(
                     prev_hash,
                     false,
@@ -411,11 +423,11 @@
                     GlueOpts::NlHash((i_last, next_hash, next_q, next_v)),
                 ];
                 prev_hash = next_hash;
-                timer.stop(Component::Solver,&test, "calculate hash");
+                timer.stop(Component::Solver, &test, "calculate hash");
                 g
             }
             (JBatching::NaivePolys, JCommit::Nlookup) => {
-                timer.tic(Component::Solver,&test, "calculate running claim");
+                timer.tic(Component::Solver, &test, "calculate running claim");
                 let doc_q = match doc_running_q {
                     Some(rq) => rq.into_iter().map(|x| int_to_ff(x)).collect(),
                     None => vec![<G1 as Group>::Scalar::from(0); qd_len],
@@ -433,14 +445,14 @@
                     .map(|x| int_to_ff(x))
                     .collect();
                 let next_doc_v = int_to_ff(next_doc_running_v.clone().unwrap());
-                timer.stop(Component::Solver,&test, "calculate running claim");
+                timer.stop(Component::Solver, &test, "calculate running claim");
                 vec![
                     GlueOpts::PolyNL((doc_q, doc_v)),
                     GlueOpts::PolyNL((next_doc_q, next_doc_v)),
                 ]
             }
             (JBatching::Nlookup, JCommit::Nlookup) => {
-                timer.tic(Component::Solver,&test, "calculate running claim");
+                timer.tic(Component::Solver, &test, "calculate running claim");
                 let q = match running_q {
                     Some(rq) => rq.into_iter().map(|x| int_to_ff(x)).collect(),
                     None => vec![<G1 as Group>::Scalar::from(0); q_len],
@@ -475,7 +487,7 @@
                     .map(|x| int_to_ff(x))
                     .collect();
                 let next_doc_v = int_to_ff(next_doc_running_v.clone().unwrap());
-                timer.stop(Component::Solver,&test, "calculate running claim");
+                timer.stop(Component::Solver, &test, "calculate running claim");
                 vec![
                     GlueOpts::NlNl((q, v, doc_q, doc_v)),
                     GlueOpts::NlNl((next_q, next_v, next_doc_q, next_doc_v)),
@@ -513,7 +525,7 @@
         let start = Instant::now();
         //println!("STEP CIRC WIT for i={}: {:#?}", i, circuit_primary);
         // snark
-        timer.tic(Component::Prover,&test, "prove step");
+        timer.tic(Component::Prover, &test, "prove step");
         let result = RecursiveSNARK::prove_step(
             pp,
             recursive_snark,
@@ -522,7 +534,7 @@
             z0_primary.clone(),
             z0_secondary.clone(),
         );
-        timer.stop(Component::Prover,&test, "prove step");
+        timer.stop(Component::Prover, &test, "prove step");
         //println!("prove step {:#?}", result);
 
         assert!(result.is_ok());
@@ -562,9 +574,9 @@
     type S1 = nova_snark::spartan::RelaxedR1CSSNARK<<G1 as Group>, EE1>;
     type S2 = nova_snark::spartan::RelaxedR1CSSNARK<<G2 as Group>, EE2>;
     */
-    timer.tic(Component::Prover,"Proof", "Compressed SNARK");
+    timer.tic(Component::Prover, "Proof", "Compressed SNARK");
     let res = CompressedSNARK::<_, _, _, _, S1, S2>::prove(&pp, &recursive_snark);
-    timer.stop(Component::Prover,"Proof", "Compressed SNARK");
+    timer.stop(Component::Prover, "Proof", "Compressed SNARK");
 
     assert!(res.is_ok());
     res.unwrap()
@@ -671,7 +683,14 @@
         init();
         for b in batch_sizes {
             let mut timer = Timer::new();
-            run_backend(&dfa, doc, batching_type.clone(), commit_docype.clone(), b, &mut timer);
+            run_backend(
+                &dfa,
+                doc,
+                batching_type.clone(),
+                commit_docype.clone(),
+                b,
+                &mut timer,
+            );
         }
     }
 
