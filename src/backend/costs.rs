--- conflicted
+++ resolved
@@ -112,11 +112,7 @@
             _ => panic!("Cant do hashchain with substring"),
         },
         JCommit::Nlookup => {
-<<<<<<< HEAD
             let mn: usize = get_padding(doc_len, batch_size, JCommit::Nlookup);
-=======
-            let mn: usize = doc_len + 1;
->>>>>>> 4a279b56
             let log_mn: usize = logmn(mn);
             let mut cost = 578;
 
