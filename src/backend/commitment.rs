use crate::backend::costs::{JBatching, JCommit};
use crate::backend::nova::int_to_ff;
use crate::backend::r1cs_helper::{init, verifier_mle_eval};
use circ::cfg::cfg;
use ff::{Field, PrimeField};
use generic_array::typenum;
use merlin::Transcript;
use neptune::{
    poseidon::PoseidonConstants,
    sponge::api::{IOPattern, SpongeAPI, SpongeOp},
    sponge::vanilla::{Mode, Sponge, SpongeTrait},
};
use nova_snark::{
    errors::NovaError,
    provider::{
        ipa_pc::{InnerProductArgument, InnerProductInstance, InnerProductWitness},
        pedersen::{Commitment, CommitmentGens},
        poseidon::{PoseidonConstantsCircuit, PoseidonRO},
    },
    traits::{commitment::*, AbsorbInROTrait, Group, ROConstantsTrait, ROTrait},
};
use rand::rngs::OsRng;
use rug::{
    integer::Order,
    ops::{RemRounding, RemRoundingAssign},
    Assign, Integer,
};

type G1 = pasta_curves::pallas::Point;
type G2 = pasta_curves::vesta::Point;

#[derive(Debug, Clone)]
pub enum ReefCommitment<F: PrimeField> {
    HashChain(HashCommitmentStruct<F>),
    Nlookup(DocCommitmentStruct<F>),
}

#[derive(Debug, Clone)]
pub struct HashCommitmentStruct<F: PrimeField> {
    pub commit: F,
    pub blind: F,
}

#[derive(Debug, Clone)]
pub struct DocCommitmentStruct<F> {
    gens: CommitmentGens<G1>,
    gens_single: CommitmentGens<G1>,
    commit_doc: Commitment<G1>, // todo compress
    vec_t: Vec<F>,              //<G1 as Group>::Scalar>,
    decommit_doc: F,
    pub commit_doc_hash: F,
}

pub fn gen_commitment(
    commit_docype: JCommit,
    doc: Vec<usize>,
    pc: &PoseidonConstants<<G1 as Group>::Scalar, typenum::U4>,
) -> ReefCommitment<<G1 as Group>::Scalar>
where
    G1: Group<Base = <G2 as Group>::Scalar>,
    G2: Group<Base = <G1 as Group>::Scalar>,
{
    match commit_docype {
        JCommit::HashChain => {
            let mut hash;

            // H_0 = Hash(0, r, 0)
            let mut sponge = Sponge::new_with_constants(pc, Mode::Simplex);
            let acc = &mut ();

            let parameter = IOPattern(vec![SpongeOp::Absorb(2), SpongeOp::Squeeze(1)]);
            sponge.start(parameter, None, acc);

            let blind = <G1 as Group>::Scalar::random(&mut OsRng);

            // println!("HASH BLIND: {:#?}", blind.clone());

            SpongeAPI::absorb(
                &mut sponge,
                2,
                &[blind, <G1 as Group>::Scalar::from(0)],
                acc,
            );
            hash = SpongeAPI::squeeze(&mut sponge, 1, acc);
            sponge.finish(acc).unwrap();

            // println!("RANDOM HASH: {:#?}", hash[0].clone());

            let mut i = 0;
            // H_i = Hash(H_i-1, char, i)
            for c in doc.into_iter() {
                let mut sponge = Sponge::new_with_constants(pc, Mode::Simplex);
                let acc = &mut ();

                let parameter = IOPattern(vec![SpongeOp::Absorb(3), SpongeOp::Squeeze(1)]);
                sponge.start(parameter, None, acc);

<<<<<<< HEAD
                println!(
                    "REAL HASH ELTS: {:#?}, {:#?}, {:#?}",
                    hash[0],
                    <G1 as Group>::Scalar::from(c as u64),
                    <G1 as Group>::Scalar::from(i)
                );
=======
                // println!(
                //     "REAL HASH ELTS: {:#?}, {:#?}, {:#?}",
                //     hash[0],
                //     F::from(c as u64),
                //     F::from(i)
                // );
>>>>>>> 94407aec

                SpongeAPI::absorb(
                    &mut sponge,
                    3,
                    &[
                        hash[0],
                        <G1 as Group>::Scalar::from(c as u64),
                        <G1 as Group>::Scalar::from(i),
                    ],
                    acc,
                );
                hash = SpongeAPI::squeeze(&mut sponge, 1, acc);

                // println!("COM HASH {:#?}", hash.clone());
                sponge.finish(acc).unwrap();
                i += 1;
            }

            // println!("commitment = {:#?}", hash.clone());
            //self.hash_commitment = Some((start, hash[0]));

            return ReefCommitment::HashChain(HashCommitmentStruct {
                commit: hash[0],
                blind: blind,
            });
        }
        JCommit::Nlookup => {
            let doc_ext_len = doc.len().next_power_of_two();

            let mut doc_ext: Vec<Integer> = doc.into_iter().map(|x| Integer::from(x)).collect();
            doc_ext.append(&mut vec![Integer::from(0); doc_ext_len - doc_ext.len()]);

            let mle = mle_from_pts(doc_ext);
            // println!("mle: {:#?}", mle);

            let gens_t = CommitmentGens::<G1>::new(b"nlookup document commitment", mle.len()); // n is dimension
            let blind = <G1 as Group>::Scalar::random(&mut OsRng);

            let scalars: Vec<<G1 as Group>::Scalar> = //<G1 as Group>::Scalar> =
                mle.into_iter().map(|x| int_to_ff(x)).collect();

            let commit_doc = <G1 as Group>::CE::commit(&gens_t, &scalars, &blind);
            // TODO compress ?
            //self.doc_commitement = Some(commitment);

            // for in circuit hashing
            let mut ro: PoseidonRO<<G2 as Group>::Scalar, <G1 as Group>::Scalar> =
                PoseidonRO::new(PoseidonConstantsCircuit::new(), 3);
            commit_doc.absorb_in_ro(&mut ro);
            let commit_doc_hash = ro.squeeze(256); // todo

            let doc_commit = DocCommitmentStruct {
                gens: gens_t.clone(),
                gens_single: CommitmentGens::<G1>::new_with_blinding_gen(
                    b"gens_s",
                    1,
                    &gens_t.get_blinding_gen(),
                ),
                commit_doc: commit_doc,
                vec_t: scalars,
                decommit_doc: blind,
                commit_doc_hash: commit_doc_hash,
            };

            return ReefCommitment::Nlookup(doc_commit);
        }
    }
}

// this crap will need to be seperated out
pub fn proof_dot_prod(
    dc: DocCommitmentStruct<<G1 as Group>::Scalar>,
    running_q: Vec<<G1 as Group>::Scalar>,
    running_v: <G1 as Group>::Scalar,
) -> Result<(), NovaError> {
    let mut p_transcript = Transcript::new(b"dot_prod_proof");
    let mut v_transcript = Transcript::new(b"dot_prod_proof");

    // set up
    let decommit_running_v = <G1 as Group>::Scalar::random(&mut OsRng);
    let commit_running_v =
        <G1 as Group>::CE::commit(&dc.gens_single, &[running_v.clone()], &decommit_running_v);

    // prove
    let ipi: InnerProductInstance<G1> =
        InnerProductInstance::new(&dc.commit_doc, &running_q, &commit_running_v);
    let ipw =
        InnerProductWitness::new(&dc.vec_t, &dc.decommit_doc, &running_v, &decommit_running_v);
    let ipa =
        InnerProductArgument::prove(&dc.gens, &dc.gens_single, &ipi, &ipw, &mut p_transcript)?;

    // verify
    let num_vars = running_q.len();
    ipa.verify(&dc.gens, &dc.gens_single, num_vars, &ipi, &mut v_transcript)?;

    Ok(())
}

pub fn final_clear_checks(
    eval_type: JBatching,
    reef_commitment: ReefCommitment<<G1 as Group>::Scalar>,
    accepting_state: <G1 as Group>::Scalar,
    table: &Vec<Integer>,
    doc_len: usize,
    final_q: Option<Vec<<G1 as Group>::Scalar>>,
    final_v: Option<<G1 as Group>::Scalar>,
    final_hash: Option<<G1 as Group>::Scalar>,
    final_doc_q: Option<Vec<<G1 as Group>::Scalar>>,
    final_doc_v: Option<<G1 as Group>::Scalar>,
) {
    // state matches?
    assert_eq!(accepting_state, <G1 as Group>::Scalar::from(1));

    // nlookup eval T check
    match (final_q, final_v) {
        (Some(q), Some(v)) => {
            // T is in the clear for this case
            match eval_type {
                JBatching::NaivePolys => {
                    panic!(
                        "naive poly evaluation used, but running claim provided for verification"
                    );
                }
                JBatching::Nlookup => {
                    let mut q_i = vec![];
                    for f in q {
                        q_i.push(Integer::from_digits(f.to_repr().as_ref(), Order::Lsf));
                    }
                    // TODO mle eval over F
                    assert_eq!(
                        verifier_mle_eval(table, &q_i),
                        (Integer::from_digits(v.to_repr().as_ref(), Order::Lsf))
                    );
                }
            }
        }
        (Some(_), None) => {
            panic!("only half of running claim recieved");
        }
        (None, Some(_)) => {
            panic!("only half of running claim recieved");
        }
        (None, None) => {
            if matches!(eval_type, JBatching::Nlookup) {
                panic!("nlookup evaluation used, but no running claim provided for verification");
            }
        }
    }

    // todo vals align
    // hash chain commitment check
    match reef_commitment {
        ReefCommitment::HashChain(h) => {
            // todo substring
            assert_eq!(h.commit, final_hash.unwrap());
        }
        ReefCommitment::Nlookup(dc) => {
            // or - nlookup commitment check
            match (final_doc_q, final_doc_v) {
                (Some(q), Some(v)) => {
                    /*println!(
                        "final doc check fixing q,v: {:#?}, {:#?}, dc: {:#?}",
                        q, v, dc
                    );*/

                    let doc_ext_len = doc_len.next_power_of_two();

                    // right form for inner product
                    let q_rev = q.clone().into_iter().rev().collect(); // todo get rid clone
                    let q_ext = q_to_mle_q(&q_rev, doc_ext_len);

                    // Doc is commited to in this case
                    assert!(proof_dot_prod(dc, q_ext, v).is_ok());
                }
                (Some(_), None) => {
                    panic!("only half of running claim recieved");
                }
                (None, Some(_)) => {
                    panic!("only half of running claim recieved");
                }
                (None, None) => {
                    panic!(
                    "nlookup doc commitment used, but no running claim provided for verification"
                );
                }
            }
        }
    }

    println!("Final values confirmed in the clear!");
}

// TODO test, TODO over ff, not Integers
// calculate multilinear extension from evals of univariate
// must "pad out" pts to power of 2 !
fn mle_from_pts(pts: Vec<Integer>) -> Vec<Integer> {
    //println!("mle pts {:#?}", pts);

    let num_pts = pts.len();
    if num_pts == 1 {
        return vec![pts[0].clone()];
    }

    let h = num_pts / 2;
    // println!("num_pts {}, h {}", num_pts, h);

    let mut l = mle_from_pts(pts[..h].to_vec());
    let mut r = mle_from_pts(pts[h..].to_vec());

    for i in 0..r.len() {
        r[i] -= &l[i];
        l.push(r[i].clone().rem_floor(cfg().field().modulus()));
    }

    l
}

fn q_to_mle_q<F: PrimeField>(q: &Vec<F>, mle_len: usize) -> Vec<F> {
    let mut q_out = vec![];
    let base: usize = 2;

    for idx in 0..mle_len {
        let mut new_term = F::from(1);
        for j in 0..q.len() {
            // for each possible var in this term
            if (idx / base.pow(j as u32)) % 2 == 1 {
                // is this var in this term?
                new_term *= q[j].clone(); // todo?
                                          //println!("new term after mul {:#?}", new_term);
                                          // note this loop is never triggered for constant :)
            }
        }

        q_out.push(new_term); //.rem_floor(cfg().field().modulus()));
    }

    q_out
}

#[cfg(test)]
mod tests {

    use crate::backend::commitment::*;
    use crate::backend::nova::int_to_ff;
    use rug::Integer;
    type G1 = pasta_curves::pallas::Point;

    #[test]
    fn commit() {
        // "document"
        let scalars = vec![
            <<G1 as Group>::Scalar>::from(0),
            <<G1 as Group>::Scalar>::from(1),
            <<G1 as Group>::Scalar>::from(0),
            <<G1 as Group>::Scalar>::from(1),
        ];

        let gens_t = CommitmentGens::<G1>::new(b"nlookup document commitment", scalars.len()); // n is dimension
        let decommit_doc = <G1 as Group>::Scalar::random(&mut OsRng);
        let commit_doc = <G1 as Group>::CE::commit(&gens_t, &scalars, &decommit_doc);

        let running_q = vec![
            <<G1 as Group>::Scalar>::from(2),
            <<G1 as Group>::Scalar>::from(3),
            <<G1 as Group>::Scalar>::from(5),
            <<G1 as Group>::Scalar>::from(7),
        ];

        let running_v = <<G1 as Group>::Scalar>::from(10);

        // sanity
        let mut sum = <G1 as Group>::Scalar::from(0);
        for i in 0..scalars.len() {
            sum += scalars[i].clone() * running_q[i].clone();
        }
        // this passes
        assert_eq!(sum, running_v); // <MLE_scalars * running_q> = running_v

        // proof of dot prod
        let mut p_transcript = Transcript::new(b"dot_prod_proof");
        let mut v_transcript = Transcript::new(b"dot_prod_proof");

        // set up
        let gens_single =
            CommitmentGens::<G1>::new_with_blinding_gen(b"gens_s", 1, &gens_t.get_blinding_gen());
        let decommit_running_v = <G1 as Group>::Scalar::random(&mut OsRng);
        let commit_running_v =
            <G1 as Group>::CE::commit(&gens_single, &[running_v.clone()], &decommit_running_v);

        // prove
        let ipi: InnerProductInstance<G1> =
            InnerProductInstance::new(&commit_doc, &running_q, &commit_running_v);
        let ipw =
            InnerProductWitness::new(&scalars, &decommit_doc, &running_v, &decommit_running_v);
        let ipa = InnerProductArgument::prove(&gens_t, &gens_single, &ipi, &ipw, &mut p_transcript);

        // verify
        let num_vars = running_q.len();

        // println!("ipa {:#?}", ipa.clone().unwrap());
        let res = ipa
            .unwrap()
            .verify(&gens_t, &gens_single, num_vars, &ipi, &mut v_transcript);
        // println!("res {:#?}", res);

        // this doesn't pass
        assert!(res.is_ok());
    }

    #[test]
    fn mle_q_ext() {
        init();
        let uni: Vec<Integer> = vec![
            Integer::from(60),
            Integer::from(80),
            Integer::from(9),
            Integer::from(4),
            Integer::from(77),
            Integer::from(18),
            Integer::from(24),
            Integer::from(10),
        ];

        let mle = mle_from_pts(uni.clone());
        // println!("mle coeffs: {:#?}", mle);

        // 011 = 6
        //let q = vec![Integer::from(0), Integer::from(1), Integer::from(1)];
        let q = vec![
            <G1 as Group>::Scalar::from(2),
            <G1 as Group>::Scalar::from(3),
            <G1 as Group>::Scalar::from(5),
        ];

        let mut mle_f: Vec<<G1 as Group>::Scalar> = vec![];
        for m in &mle {
            mle_f.push(int_to_ff(m.clone()));
        }

        let q_ext = q_to_mle_q(&q, mle_f.len());

        // println!("q_ext: {:#?}", q_ext);

        assert_eq!(mle_f.len(), q_ext.len());
        // inner product
        let mut sum = <G1 as Group>::Scalar::from(0);
        for i in 0..mle.len() {
            sum += mle_f[i].clone() * q_ext[i].clone();
        }
        assert_eq!(sum, <G1 as Group>::Scalar::from(1162));
    }
}<|MERGE_RESOLUTION|>--- conflicted
+++ resolved
@@ -95,21 +95,12 @@
                 let parameter = IOPattern(vec![SpongeOp::Absorb(3), SpongeOp::Squeeze(1)]);
                 sponge.start(parameter, None, acc);
 
-<<<<<<< HEAD
-                println!(
-                    "REAL HASH ELTS: {:#?}, {:#?}, {:#?}",
-                    hash[0],
-                    <G1 as Group>::Scalar::from(c as u64),
-                    <G1 as Group>::Scalar::from(i)
-                );
-=======
                 // println!(
                 //     "REAL HASH ELTS: {:#?}, {:#?}, {:#?}",
                 //     hash[0],
                 //     F::from(c as u64),
                 //     F::from(i)
                 // );
->>>>>>> 94407aec
 
                 SpongeAPI::absorb(
                     &mut sponge,
