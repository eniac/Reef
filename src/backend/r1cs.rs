use crate::backend::nova::int_to_ff;
use crate::backend::{commitment::*, costs::*, r1cs_helper::*};
use crate::dfa::{EPSILON, NFA};
use circ::cfg::*;
use circ::ir::{opt::*, proof::Constraints, term::*};
use circ::target::r1cs::{opt::reduce_linearities, trans::to_r1cs, ProverData, VerifierData};
use ff::PrimeField;
use fxhash::FxHashMap;
use generic_array::typenum;
use neptune::{
    poseidon::PoseidonConstants,
    sponge::api::{IOPattern, SpongeAPI, SpongeOp},
    sponge::vanilla::{Mode, Sponge, SpongeTrait},
};
use rug::{integer::Order, ops::RemRounding, Integer};
use std::time::Instant;

pub struct R1CS<'a, F: PrimeField> {
    pub dfa: &'a NFA,
    pub table: Vec<Integer>,
    pub batching: JBatching,
    pub commit_type: JCommit,
    pub reef_commit: Option<ReefCommitment<F>>,
    assertions: Vec<Term>,
    // perhaps a misleading name, by "public inputs", we mean "circ leaves these wires exposed from
    // the black box, and will not optimize them away"
    // at the nova level, we will "reprivitize" everything, it's just important to see the hooks
    // sticking out here
    pub_inputs: Vec<Term>,
    pub batch_size: usize,
    pub cdoc: Vec<String>,
    pub udoc: Vec<usize>,
    pub idoc: Vec<Integer>,
    pub doc_extend: usize,
    is_match: bool,
    pub substring: (usize, usize), // todo getters
    pub pc: PoseidonConstants<F, typenum::U4>,
}

impl<'a, F: PrimeField> R1CS<'a, F> {
    pub fn new(
        dfa: &'a NFA,
        doc: &Vec<String>,
        batch_size: usize,
        pcs: PoseidonConstants<F, typenum::U4>,
        batch_override: Option<JBatching>,
        commit_override: Option<JCommit>,
    ) -> Self {
        let dfa_match = dfa.is_match(doc);
        let is_match = dfa_match.is_some();

        println!("Match? {:#?}", is_match);
        let batching;
        let commit;
        let opt_batch_size;
        let cost: usize;
        if batch_size > 0 {
            (batching, commit, opt_batch_size, cost) = match (batch_override, commit_override) {
                (Some(b), Some(c)) => (b, c, batch_size, full_round_cost_model(dfa, batch_size, b, dfa_match, doc.len(), c)),
                (Some(b), _) => {
                    opt_commit_select_with_batch(dfa, batch_size, dfa_match, doc.len(), b)
                }
                (None, Some(c)) => opt_cost_model_select_with_commit(
                    &dfa,
                    batch_size,
                    dfa.is_match(doc),
                    doc.len(),
                    c,
                ),
                (None, None) => {
                    opt_cost_model_select_with_batch(&dfa, batch_size, dfa_match, doc.len())
                }
            };
        } else {
            (batching, commit, opt_batch_size, cost) = opt_cost_model_select(
                &dfa,
                0,
                logmn(doc.len()) - 1,
                dfa_match,
                doc.len(),
                commit_override,
                batch_override,
            );
        }

        let sel_batch_size = opt_batch_size;

        println!(
            "batch type: {:#?}, commit type: {:#?}, batch_size {:#?}, cost {:#?}",
            batching, commit, sel_batch_size, cost
        );

        let mut batch_doc = doc.clone();

        println!("batch doc len {}", batch_doc.len());
        println!("{:#?}",batch_doc);

        if matches!(commit, JCommit::Nlookup) {
            batch_doc.push(EPSILON.clone()); // MUST do to make batching work w/commitments
        }

        println!("batch doc len {}", batch_doc.len());
        println!("{:#?}",batch_doc);

        let mut epsilon_to_add = sel_batch_size - (batch_doc.len() % sel_batch_size);

        if batch_doc.len() % sel_batch_size == 0 {
            epsilon_to_add = 0;
        }

        println!(
            "Doc len: {:#?} +1, Epsilon to Add: {:#?}",
            doc.len(),
            epsilon_to_add
        );

        let mut substring = (0, batch_doc.len());

        match dfa_match {
            // todo remove this bs call
            Some((start, end)) => {
                match commit {
                    JCommit::HashChain => {
                        assert!(
                            end == batch_doc.len(),
                            "for HashChain commitment, Regex must handle EOD, switch commit type or change Regex r to r$ or r.*$"
                        );
                        substring = (start, batch_doc.len()); // ... right?
                    }
                    JCommit::Nlookup => {
                        substring = (start, end); // exact
                    }
                }
            }
            None => { // see above
            }
        }

        println!("'substring': {:#?}", substring);

        // generate T
        let mut table = vec![];
        for (ins, c, out) in dfa.deltas() {
            table.push(
                Integer::from(
                    (ins * dfa.nstates() * dfa.nchars())
                        + (out * dfa.nchars())
                        + dfa.ab_to_num(&c.to_string()),
                )
                .rem_floor(cfg().field().modulus()),
            );
        }

        // need to round out table size
        let base: usize = 2;
        while table.len() < base.pow(logmn(table.len()) as u32) {
            table.push(
                Integer::from(
                    (dfa.nstates() * dfa.nstates() * dfa.nchars())
                        + (dfa.nstates() * dfa.nchars())
                        + dfa.nchars(),
                )
                .rem_floor(cfg().field().modulus()),
            );
        }

        // generate usize doc
        // doc to usizes - can I use this elsewhere too? TODO
        let mut usize_doc = vec![];
        let mut int_doc = vec![];
        for c in batch_doc.clone().into_iter() {
            let u = dfa.ab_to_num(&c.to_string());
            usize_doc.push(u);
            int_doc.push(Integer::from(u));
        }

        println!("DOC IS {:#?}", doc.clone());

        Self {
            dfa,
            table,    // TODO fix else
            batching, // TODO
            commit_type: commit,
            reef_commit: None,
            assertions: Vec::new(),
            pub_inputs: Vec::new(),
            batch_size: sel_batch_size,
            cdoc: batch_doc, //chars
            udoc: usize_doc, //usizes
            idoc: int_doc,   // big ints
            doc_extend: epsilon_to_add,
            is_match,
            substring,
            pc: pcs,
        }
    }

    pub fn set_commitment(&mut self, rc: ReefCommitment<F>) {
        println!("SETTING COMMITMENT");
        match (&rc, self.commit_type) {
            (ReefCommitment::HashChain(_), JCommit::HashChain) => {
                self.reef_commit = Some(rc);
            }
            (ReefCommitment::Nlookup(_), JCommit::Nlookup) => {
                self.reef_commit = Some(rc);
            }
            _ => {
                panic!("Commitment does not match selected type");
            }
        }
    }

    // IN THE CLEAR

    pub fn prover_calc_hash(
        &self,
        start_hash_or_blind: F,
        blind: bool,
        start: usize,
        num_iters: usize,
    ) -> F {
        let mut next_hash;

        if start == 0 && blind {
            // H_0 = Hash(0, r, 0)
            let mut sponge = Sponge::new_with_constants(&self.pc, Mode::Simplex);
            let acc = &mut ();

            let parameter = IOPattern(vec![SpongeOp::Absorb(2), SpongeOp::Squeeze(1)]);
            sponge.start(parameter, None, acc);

            SpongeAPI::absorb(&mut sponge, 2, &[start_hash_or_blind, F::from(0)], acc);
            next_hash = SpongeAPI::squeeze(&mut sponge, 1, acc);
            sponge.finish(acc).unwrap();
        } else {
            next_hash = vec![start_hash_or_blind];
        }

        // println!("PROVER START HASH ROUND {:#?}", next_hash);
        let parameter = IOPattern(vec![SpongeOp::Absorb(3), SpongeOp::Squeeze(1)]);
        for b in 0..num_iters {
            //self.batch_size {
            let access_at = start + b;
            if access_at < self.udoc.len() {
                // else nothing

                // expected poseidon
                let mut sponge = Sponge::new_with_constants(&self.pc, Mode::Simplex);
                let acc = &mut ();

                // println!(
                //     "P HASH ELTS: {:#?}, {:#?}, {:#?}",
                //     next_hash[0].clone(),
                //     F::from(self.udoc[access_at].clone() as u64),
                //     F::from((access_at) as u64),
                // );

                sponge.start(parameter.clone(), None, acc);
                SpongeAPI::absorb(
                    &mut sponge,
                    3,
                    &[
                        next_hash[0],
                        F::from(self.udoc[access_at].clone() as u64),
                        F::from((access_at) as u64),
                    ],
                    acc,
                );
                next_hash = SpongeAPI::squeeze(&mut sponge, 1, acc);
                /*println!(
                    "prev, expected next hash in main {:#?} {:#?}",
                    prev_hash, expected_next_hash
                );
                */
                // println!("PROVER HASH ROUND {:#?}", next_hash);
                sponge.finish(acc).unwrap(); // assert expected hash finished correctly
            }
        }

        next_hash[0]
    }

    // PROVER

    pub fn prover_accepting_state(&self, batch_num: usize, state: usize) -> u64 {
        let mut out = false;

        if self.is_match {
            // proof of membership
            for xi in self.dfa.get_final_states().into_iter() {
                out = out || (state == xi);
            }
        } else {
            for xi in self.dfa.get_non_final_states().into_iter() {
                out = out || (state == xi);
            }
        }

        // println!("ACCEPTING CHECK: state: {:#?} accepting? {:#?}", state, out);

        // sanity
        if (batch_num + 1) * self.batch_size - 1 >= self.udoc.len() {
            // todo check
            assert!(out);
        }

        if out {
            1
        } else {
            0
        }
    }

    // CIRCUIT

    // check if we need vs as vars
    fn lookup_idxs(&mut self, include_vs: bool) -> Vec<Term> {
        let mut v = vec![];
        for i in 1..=self.batch_size {
            let v_i = term(
                Op::PfNaryOp(PfNaryOp::Add),
                vec![
                    term(
                        Op::PfNaryOp(PfNaryOp::Add),
                        vec![
                            term(
                                Op::PfNaryOp(PfNaryOp::Mul),
                                vec![
                                    new_var(format!("state_{}", i - 1)),
                                    new_const(self.dfa.nstates() * self.dfa.nchars()),
                                ],
                            ),
                            term(
                                Op::PfNaryOp(PfNaryOp::Mul),
                                vec![
                                    new_var(format!("state_{}", i)),
                                    new_const(self.dfa.nchars()),
                                ],
                            ),
                        ],
                    ),
                    new_var(format!("char_{}", i - 1)),
                ],
            );
            v.push(v_i.clone());
            self.pub_inputs.push(new_var(format!("state_{}", i - 1)));
            self.pub_inputs.push(new_var(format!("char_{}", i - 1)));

            if include_vs {
                let match_v = term(Op::Eq, vec![new_var(format!("v_{}", i)), v_i]);

                self.assertions.push(match_v);
                self.pub_inputs.push(new_var(format!("v_{}", i)));
            }
        }
        self.pub_inputs
            .push(new_var(format!("state_{}", self.batch_size)));
        v
    }

    // TODO - we don't want it to always accept state 0
    fn accepting_state_circuit(&mut self) {
        // final state (non) match check
        let vanishing_poly;
        let final_states = self.dfa.get_final_states();
        let non_final_states = self.dfa.get_non_final_states();
        let mut vanish_on = vec![];

        if self.is_match {
            // proof of membership
            for xi in final_states.into_iter() {
                vanish_on.push(Integer::from(xi));
            }
        } else {
            for xi in non_final_states.into_iter() {
                vanish_on.push(Integer::from(xi));
            }
        }
        vanishing_poly =
            poly_eval_circuit(vanish_on, new_var(format!("state_{}", self.batch_size)));

        let match_term = term(
            Op::Ite,
            vec![
                term(Op::Eq, vec![new_const(0), vanishing_poly]),
                term(Op::Eq, vec![new_var(format!("accepting")), new_const(1)]),
                term(Op::Eq, vec![new_var(format!("accepting")), new_const(0)]),
            ],
        );

        self.assertions.push(match_term);
        self.pub_inputs.push(new_var(format!("accepting")));
    }

    fn r1cs_conv(&self) -> (ProverData, VerifierData) {
        let time = Instant::now();
        let cs = Computation::from_constraint_system_parts(
            self.assertions.clone(),
            self.pub_inputs.clone(),
        );

        //println!("assertions: {:#?}", self.assertions.clone());

        let mut css = Computations::new();
        css.comps.insert("main".to_string(), cs);
        let css = opt(
            css,
            vec![
                Opt::ScalarizeVars,
                Opt::Flatten,
                Opt::Sha,
                Opt::ConstantFold(Box::new([])),
                // Tuples must be eliminated before oblivious array elim
                Opt::Tuple,
                Opt::ConstantFold(Box::new([])),
                Opt::Obliv,
                // The obliv elim pass produces more tuples, that must be eliminated
                Opt::Tuple,
                Opt::LinearScan,
                // The linear scan pass produces more tuples, that must be eliminated
                Opt::Tuple,
                Opt::Flatten,
                Opt::ConstantFold(Box::new([])),
            ],
        );
        let final_cs = css.get("main");
        //println!("{:#?}", final_cs.clone());

        let mut circ_r1cs = to_r1cs(final_cs, cfg());

        println!(
            "Pre-opt R1cs size (no hashes): {}",
            circ_r1cs.constraints().len()
        );
        // println!("Prover data {:#?}", prover_data);
        circ_r1cs = reduce_linearities(circ_r1cs, cfg());

        // for r in circ_r1cs.constraints().clone() {
        //             println!("{:#?}", circ_r1cs.format_qeq(&r));
        //         }
        
        //println!("Prover data {:#?}", circ_r1cs);
        let ms = time.elapsed().as_millis();
        println!(
            "Final R1cs size (no hashes): {}",
            circ_r1cs.constraints().len()
        );
        println!("r1cs conv: {:#?}", ms);

        circ_r1cs.finalize(&final_cs)
    }

    pub fn to_circuit(&mut self) -> (ProverData, VerifierData) {
        match self.batching {
            JBatching::NaivePolys => self.to_polys(),
            JBatching::Nlookup => self.to_nlookup(),
        }
    }

    // TODO batch size (1 currently)
    fn to_polys(&mut self) -> (ProverData, VerifierData) {
        //let l_time = Instant::now();
        let lookup = self.lookup_idxs(false);

        let mut evals = vec![];
        for (si, c, so) in self.dfa.deltas() {
            //println!("trans: {:#?},{:#?},{:#?}", si, c, so);
            evals.push(
                Integer::from(
                    (si * self.dfa.nstates() * self.dfa.nchars())
                        + (so * self.dfa.nchars())
                        + self.dfa.ab_to_num(&c.to_string()),
                )
                .rem_floor(cfg().field().modulus()),
            );
        }
        //println!("eval form poly {:#?}", evals);

        //Makes big polynomial
        for i in 0..self.batch_size {
            let eq = term(
                Op::Eq,
                vec![
                    new_const(0), // vanishing
                    poly_eval_circuit(evals.clone(), lookup[i].clone()), // this means repeats, but I think circ
                                                                         // takes care of; TODO also clones
                ],
            );
            self.assertions.push(eq);
        }

        self.accepting_state_circuit();

        match self.commit_type {
            JCommit::HashChain => {
                self.hashchain_commit();
            }
            JCommit::Nlookup => {
                self.nlookup_doc_commit();
            }
        }

        self.r1cs_conv()
    }

    fn hashchain_commit(&mut self) {
        self.pub_inputs.push(new_var(format!("i_0")));
        for idx in 1..=self.batch_size {
            let i_plus = term(
                Op::Eq,
                vec![
                    new_var(format!("i_{}", idx)),
                    term(
                        Op::PfNaryOp(PfNaryOp::Add),
                        vec![new_var(format!("i_{}", idx - 1)), new_const(1)],
                    ),
                ],
            );

            self.assertions.push(i_plus);
            self.pub_inputs.push(new_var(format!("i_{}", idx)));
        }
        /*
              let ite = term(
                  Op::Ite,
                  vec![
                      term(Op::Eq, vec![new_var(format!("i_0")), new_const(0)]),
                      term(
                          Op::Eq,
                          vec![
                              new_var(format!("first_hash_input")),
                              new_var(format!("random_hash_result")),
                          ],
                      ),
                      term(
                          Op::Eq,
                          vec![
                              new_var(format!("first_hash_input")),
                              new_var(format!("z_hash_input")),
                          ],
                      ),
                  ],
              );
              self.assertions.push(ite);
              self.pub_inputs.push(new_var(format!("first_hash_input")));
              self.pub_inputs.push(new_var(format!("random_hash_result")));
              self.pub_inputs.push(new_var(format!("z_hash_input")));
        */
    }

    // for use at the end of sum check
    // eq([x0,x1,x2...],[e0,e1,e2...])
    fn bit_eq_circuit(&mut self, m: usize, q_bit: usize, id: &str) -> Term {
        let mut eq = new_const(1); // dummy, not used
        let q_name = format!("{}_eq_{}", id, q_bit);
        for i in 0..m {
            let next = term(
                Op::PfNaryOp(PfNaryOp::Add),
                vec![
                    term(
                        Op::PfNaryOp(PfNaryOp::Mul),
                        vec![
                            new_var(format!("{}_q_{}", q_name, i)),
                            new_var(format!("{}_sc_r_{}", id, i + 1)), // sc_r idx's start @1
                        ],
                    ),
                    term(
                        Op::PfNaryOp(PfNaryOp::Mul),
                        vec![
                            term(
                                Op::PfNaryOp(PfNaryOp::Add),
                                vec![
                                    new_const(1),
                                    term(
                                        Op::PfUnOp(PfUnOp::Neg),
                                        vec![new_var(format!("{}_q_{}", q_name, i))],
                                    ),
                                ],
                            ),
                            term(
                                Op::PfNaryOp(PfNaryOp::Add),
                                vec![
                                    new_const(1),
                                    term(
                                        Op::PfUnOp(PfUnOp::Neg),
                                        vec![new_var(format!("{}_sc_r_{}", id, i + 1))],
                                    ),
                                ],
                            ),
                        ],
                    ),
                ],
            );

            self.pub_inputs.push(new_var(format!("{}_q_{}", q_name, i)));

            if i == 0 {
                eq = next;
            } else {
                eq = term(Op::PfNaryOp(PfNaryOp::Mul), vec![eq, next]);
            }
        }

        eq
    }

    // note that the running claim q is not included
    fn combined_q_circuit(&mut self, num_eqs: usize, num_q_bits: usize, id: &str) {
        assert!(
            num_eqs * num_q_bits < 256,
            "may have field overflow when combining q bits for fiat shamir"
        );

        let mut combined_q = new_const(0); // dummy, not used
        let mut next_slot = Integer::from(1);
        for i in 0..num_eqs {
            for j in 0..num_q_bits {
                combined_q = term(
                    Op::PfNaryOp(PfNaryOp::Add),
                    vec![
                        combined_q,
                        term(
                            Op::PfNaryOp(PfNaryOp::Mul),
                            vec![
                                new_const(next_slot.clone()),
                                new_var(format!("{}_eq_{}_q_{}", id, i, j)),
                            ],
                        ),
                    ],
                );
                next_slot *= Integer::from(2);
            }
        }

        let combined_q_eq = term(
            Op::Eq,
            vec![combined_q, new_var(format!("{}_combined_q", id))],
        );

        self.assertions.push(combined_q_eq);
        self.pub_inputs.push(new_var(format!("{}_combined_q", id)));
    }

    // C_1 = LHS/"claim"
    fn sum_check_circuit(&mut self, c_1: Term, num_rounds: usize, id: &str) {
        // first round claim
        let mut claim = c_1.clone();

        for j in 1..=num_rounds {
            // P makes a claim g_j(X_j) about a univariate slice of its large multilinear polynomial
            // g_j is degree 1 in our case (woo constant time evaluation)

            // V checks g_{j-1}(r_{j-1}) = g_j(0) + g_j(1)
            // Ax^2 + Bx + C -> A + B + C + C TODO
            let g_j = term(
                Op::PfNaryOp(PfNaryOp::Add),
                vec![
                    new_var(format!("{}_sc_g_{}_xsq", id, j)),
                    term(
                        Op::PfNaryOp(PfNaryOp::Add),
                        vec![
                            new_var(format!("{}_sc_g_{}_x", id, j)),
                            term(
                                Op::PfNaryOp(PfNaryOp::Add),
                                vec![
                                    new_var(format!("{}_sc_g_{}_const", id, j)),
                                    new_var(format!("{}_sc_g_{}_const", id, j)),
                                ],
                            ),
                        ],
                    ),
                ],
            );

            let claim_check = term(Op::Eq, vec![claim.clone(), g_j]);

            self.assertions.push(claim_check);
            self.pub_inputs
                .push(new_var(format!("{}_sc_g_{}_xsq", id, j)));
            self.pub_inputs
                .push(new_var(format!("{}_sc_g_{}_x", id, j)));
            self.pub_inputs
                .push(new_var(format!("{}_sc_g_{}_const", id, j)));
            self.pub_inputs.push(new_var(format!("{}_sc_r_{}", id, j)));

            // "V" chooses rand r_{j} (P chooses this with hash)
            //let r_j = new_var(format!("sc_r_{}", j));

            // update claim for the next round g_j(r_j)
            claim = term(
                Op::PfNaryOp(PfNaryOp::Add),
                vec![
                    new_var(format!("{}_sc_g_{}_const", id, j)),
                    term(
                        Op::PfNaryOp(PfNaryOp::Mul),
                        vec![
                            new_var(format!("{}_sc_r_{}", id, j)),
                            term(
                                Op::PfNaryOp(PfNaryOp::Add),
                                vec![
                                    new_var(format!("{}_sc_g_{}_x", id, j)),
                                    term(
                                        Op::PfNaryOp(PfNaryOp::Mul),
                                        vec![
                                            new_var(format!("{}_sc_r_{}", id, j)),
                                            new_var(format!("{}_sc_g_{}_xsq", id, j)),
                                        ],
                                    ),
                                ],
                            ),
                        ],
                    ),
                ],
            );

            if j == num_rounds {
                // output last g_v(r_v) claim

                let last_claim = term(
                    Op::Eq,
                    vec![claim.clone(), new_var(format!("{}_sc_last_claim", id))],
                );
                self.assertions.push(last_claim);
                self.pub_inputs
                    .push(new_var(format!("{}_sc_last_claim", id)));
            }
        }
    }

    pub fn to_nlookup(&mut self) -> (ProverData, VerifierData) {
        let lookups = self.lookup_idxs(true);
        self.nlookup_gadget(lookups, self.dfa.trans.len(), "nl");

        self.accepting_state_circuit(); // TODO

        match self.commit_type {
            JCommit::HashChain => {
                self.hashchain_commit();
            }
            JCommit::Nlookup => {
                self.nlookup_doc_commit();
            }
        }
        self.r1cs_conv()
    }

    fn nlookup_doc_commit(&mut self) {
        // start: usize, end: usize) {
        let mut char_lookups = vec![];
        for c in 0..self.batch_size {
            // TODO details
            char_lookups.push(new_var(format!("char_{}", c)));
            //self.pub_inputs.push(new_var(format!("char_{}", c))); <- done elsewhere
        }

        self.nlookup_gadget(char_lookups, self.udoc.len(), "nldoc");
    }

    fn nlookup_gadget(&mut self, mut lookup_vals: Vec<Term>, t_size: usize, id: &str) {
        // TODO pub inputs -> can make which priv?
        // last state_batch is final "next_state" output
        // v_{batch-1} = (state_{batch-1}, c, state_batch)
        // v_batch = T eval check (optimization)
        //                self.pub_inputs
        //                    .push(new_var(format!("state_{}", self.batch_size)));

        let mut v = vec![new_const(0)]; // dummy constant term for lhs claim
        v.append(&mut lookup_vals);
        v.push(new_var(format!("{}_prev_running_claim", id))); // running claim
        self.pub_inputs
            .push(new_var(format!("{}_prev_running_claim", id)));

        // generate claim on lhs
        let lhs = horners_circuit_vars(&v, new_var(format!("{}_claim_r", id)));
        self.pub_inputs.push(new_var(format!("{}_claim_r", id)));

        // size of table (T -> mle)
        let sc_l = logmn(t_size);
        //println!("table size: {}", t_size);
        //println!("sum check rounds: {}", sc_l);

        self.sum_check_circuit(lhs, sc_l, id);

        // last eq circ on l-element point

        //TODO check ordering correct
        let mut eq_evals = vec![new_const(0)]; // dummy for horners
        for i in 0..self.batch_size + 1 {
            eq_evals.push(self.bit_eq_circuit(sc_l, i, id));
        }
        let eq_eval = horners_circuit_vars(&eq_evals, new_var(format!("{}_claim_r", id)));

        // make combined_q
        self.combined_q_circuit(self.batch_size, sc_l, id); // running claim q not
                                                            // included

        // last_claim = eq_eval * next_running_claim
        let sum_check_domino = term(
            Op::Eq,
            vec![
                new_var(format!("{}_sc_last_claim", id)),
                term(
                    Op::PfNaryOp(PfNaryOp::Mul),
                    vec![eq_eval, new_var(format!("{}_next_running_claim", id))],
                ),
            ],
        );
        self.assertions.push(sum_check_domino);
        self.pub_inputs
            .push(new_var(format!("{}_next_running_claim", id)));
    }

    pub fn gen_wit_i(
        &self,
        batch_num: usize,
        current_state: usize,
        prev_running_claim_q: Option<Vec<Integer>>,
        prev_running_claim_v: Option<Integer>,
        prev_doc_running_claim_q: Option<Vec<Integer>>,
        prev_doc_running_claim_v: Option<Integer>,
    ) -> (
        FxHashMap<String, Value>,
        usize,
        Option<Vec<Integer>>,
        Option<Integer>,
        Option<Vec<Integer>>,
        Option<Integer>,
        isize,
    ) {
        match self.batching {
            JBatching::NaivePolys => {
                let (
                    wits,
                    next_state,
                    next_doc_running_claim_q,
                    next_doc_running_claim_v,
                    start_epsilons,
                ) = self.gen_wit_i_polys(
                    batch_num,
                    current_state,
                    prev_doc_running_claim_q,
                    prev_doc_running_claim_v,
                );
                (
                    wits,
                    next_state,
                    None,
                    None,
                    next_doc_running_claim_q,
                    next_doc_running_claim_v,
                    start_epsilons,
                )
            }
            JBatching::Nlookup => self.gen_wit_i_nlookup(
                batch_num,
                current_state,
                prev_running_claim_q,
                prev_running_claim_v,
                prev_doc_running_claim_q,
                prev_doc_running_claim_v,
            ),
            //JBatching::Plookup => todo!(), //gen_wit_i_plookup(round_num, current_state, doc, batch_size),
        }
    }

    fn access_doc_at(&self, batch_num: usize, i: usize) -> (usize, bool) {
        let access_at = batch_num * self.batch_size + i;

        match self.commit_type {
            JCommit::HashChain => (access_at, access_at >= self.udoc.len()),

            JCommit::Nlookup => {
                if access_at >= self.udoc.len() - 1 {
                    (self.udoc.len() - 1, true)
                } else {
                    (access_at, false)
                }
            }
        }
    }

    fn gen_wit_i_nlookup(
        &self,
        batch_num: usize,
        current_state: usize,
        running_q: Option<Vec<Integer>>,
        running_v: Option<Integer>,
        doc_running_q: Option<Vec<Integer>>,
        doc_running_v: Option<Integer>,
    ) -> (
        FxHashMap<String, Value>,
        usize,
        Option<Vec<Integer>>,
        Option<Integer>,
        Option<Vec<Integer>>,
        Option<Integer>,
        isize,
    ) {
        let mut wits = FxHashMap::default();

        // generate claim v's (well, v isn't a real named var, generate the states/chars)
        let mut state_i = current_state;
        let mut next_state = 0;

        let mut v = vec![];
        let mut q = vec![];
        let mut start_epsilons = -1;
        for i in 1..=self.batch_size {
            let (access_at, is_epsilon) = self.access_doc_at(batch_num, i - 1 + self.substring.0);

            let char_num;

            if is_epsilon {
                next_state = self.dfa.delta(state_i, EPSILON).unwrap();
                char_num = self.dfa.nchars();
            } else {
                next_state = self.dfa.delta(state_i, &self.cdoc[access_at]).unwrap();
                char_num = self.udoc[access_at];
            }

            wits.insert(format!("char_{}", i - 1), new_wit(char_num));
            wits.insert(format!("state_{}", i - 1), new_wit(state_i));

            if (start_epsilons == -1) && is_epsilon {
                start_epsilons = (i - 1) as isize;
            }

            // v_i = (state_i * (#states*#chars)) + (state_i+1 * #chars) + char_i
            let v_i = Integer::from(
                (state_i * self.dfa.nstates() * self.dfa.nchars())
                    + (next_state * self.dfa.nchars())
                    + char_num,
            )
            .rem_floor(cfg().field().modulus());
            v.push(v_i.clone());
            wits.insert(format!("v_{}", i), new_wit(v_i.clone()));

            q.push(self.table.iter().position(|val| val == &v_i).unwrap());

            //println!("vi = {:#?}", v_i);

            /*println!(
                "state {:#?} -> {:#?} -> state {:#?} is {:#?} in table",
                state_i,
                self.dfa.ab_to_num(&c.to_string()),
                next_state,
                &q[i - 1]
            );*/

            state_i = next_state;
        }

        // last state
        wits.insert(format!("state_{}", self.batch_size), new_wit(next_state));

        //    println!("v: {:#?}", v.clone());

        assert!(running_q.is_some() || batch_num == 0);
        assert!(running_v.is_some() || batch_num == 0);
        let (w, next_running_q, next_running_v) =
            self.wit_nlookup_gadget(wits, &self.table, q, v, running_q, running_v, "nl");
        wits = w;
        //println!("next running q out of main {:#?}", next_running_q.clone());

        wits.insert(
            format!("accepting"),
            new_wit(self.prover_accepting_state(batch_num, next_state)),
        );

        match self.commit_type {
            JCommit::HashChain => {
                for i in 0..=self.batch_size {
                    wits.insert(format!("i_{}", i), new_wit(batch_num * self.batch_size + i));
                }
                (
                    wits,
                    next_state,
                    Some(next_running_q),
                    Some(next_running_v),
                    None,
                    None,
                    start_epsilons,
                )
            }
            JCommit::Nlookup => {
                assert!(doc_running_q.is_some() || batch_num == 0);
                assert!(doc_running_v.is_some() || batch_num == 0);
                let (w, next_doc_running_q, next_doc_running_v) =
                    self.wit_nlookup_doc_commit(wits, batch_num, doc_running_q, doc_running_v);
                wits = w;
                //println!("RUNNING DOC Q {:#?}", next_doc_running_q.clone());
                (
                    wits,
                    next_state,
                    Some(next_running_q),
                    Some(next_running_v),
                    Some(next_doc_running_q),
                    Some(next_doc_running_v),
                    start_epsilons,
                )
            }
        }
    }

    fn wit_nlookup_doc_commit(
        &self,
        mut wits: FxHashMap<String, Value>,
        batch_num: usize,
        running_q: Option<Vec<Integer>>,
        running_v: Option<Integer>,
    ) -> (FxHashMap<String, Value>, Vec<Integer>, Integer) {
        let mut v = vec![];
        let mut q = vec![];
        for i in 0..self.batch_size {
            let (access_at, _is_epsilon) = self.access_doc_at(batch_num, i + self.substring.0);
            q.push(access_at);

            v.push(self.idoc[access_at].clone());
        }

        println!("Qs {:#?}, Vs {:#?}", q, v);

        let (w, next_running_q, next_running_v) =
            self.wit_nlookup_gadget(wits, &self.idoc, q, v, running_q, running_v, "nldoc");
        wits = w;

        (wits, next_running_q, next_running_v)
    }

    fn wit_nlookup_gadget(
        &self,
        mut wits: FxHashMap<String, Value>,
        table: &Vec<Integer>,
        q: Vec<usize>,
        v: Vec<Integer>,
        running_q: Option<Vec<Integer>>,
        running_v: Option<Integer>,
        id: &str,
    ) -> (FxHashMap<String, Value>, Vec<Integer>, Integer) {
        let sc_l = logmn(table.len()); // sum check rounds
        println!("WIT GADGET {:#?}, {:#?}", table.len(), sc_l);

        // running claim about T (optimization)
        // if first (not yet generated)
        let prev_running_q = match running_q {
            Some(q) => q,
            None => vec![Integer::from(0); sc_l],
        };
        let prev_running_v = match running_v {
            Some(v) => v,
            None => table[0].clone(),
        };

        wits.insert(
            format!("{}_prev_running_claim", id),
            new_wit(prev_running_v.clone()),
        );
        // q.push(prev_running_q);

        // q processing
        let mut combined_q = Integer::from(0);
        let mut next_slot = Integer::from(1);
        for i in 0..self.batch_size {
            // regular
            let mut qjs = vec![];
            let q_name = format!("{}_eq_{}", id, i);
            for j in 0..sc_l {
                let qj = (q[i] >> j) & 1;
                wits.insert(format!("{}_q_{}", q_name, (sc_l - 1 - j)), new_wit(qj));
                qjs.push(qj);
            }

            for qj in qjs.into_iter().rev() {
                combined_q += Integer::from(qj) * &next_slot;
                next_slot *= Integer::from(2);
            }
        }

        wits.insert(format!("{}_combined_q", id), new_wit(combined_q.clone()));

        for j in 0..sc_l {
            // running
            let q_name = format!("{}_eq_{}", id, q.len()); //v.len() - 1);
            wits.insert(
                format!("{}_q_{}", q_name, j),
                new_wit(prev_running_q[j].clone()),
            );
        }

        // sponge

        let mut sponge = Sponge::new_with_constants(&self.pc, Mode::Simplex);
        let acc = &mut ();

        let mut pattern = match id {
            "nl" => vec![
                SpongeOp::Absorb((self.batch_size + sc_l + 2) as u32), // vs, combined_q, running q,v
                SpongeOp::Squeeze(1),
            ],
            "nldoc" => vec![
                SpongeOp::Absorb((self.batch_size + sc_l + 3) as u32), // doc commit, vs, combined_q, running q,v
                SpongeOp::Squeeze(1),
            ],
            _ => panic!("weird tag"),
        };

        for _i in 0..sc_l {
            // sum check rounds
            pattern.append(&mut vec![SpongeOp::Absorb(3), SpongeOp::Squeeze(1)]);
        }

        sponge.start(IOPattern(pattern), None, acc);
        let mut query: Vec<F> = match id {
            "nl" => vec![],
            "nldoc" => match &self.reef_commit {
                Some(ReefCommitment::Nlookup(dcs)) => vec![dcs.commit_doc_hash],
                _ => panic!("commitment not found"),
            },
            _ => panic!("weird tag"),
        };
        query.push(int_to_ff(combined_q)); // q_comb, v1,..., vm, running q, running v
        for vi in v.into_iter() {
            query.push(int_to_ff(vi));
        }
        query.append(
            &mut prev_running_q
                .clone()
                .into_iter()
                .map(|i| int_to_ff(i))
                .collect(),
        );
        query.push(int_to_ff(prev_running_v.clone()));
        //let query_f: Vec<G1::Scalar> = query.into_iter().map(|i| int_to_ff(i)).collect();

        //println!("R1CS sponge absorbs {:#?}", query_f);

        SpongeAPI::absorb(&mut sponge, query.len() as u32, &query, acc);

        // TODO - what needs to be public?

        // generate claim r
        let rand = SpongeAPI::squeeze(&mut sponge, 1, acc);
        //println!("R1CS sponge squeezes {:#?}", rand);
        let claim_r = Integer::from_digits(rand[0].to_repr().as_ref(), Order::Lsf); // TODO?
        wits.insert(format!("{}_claim_r", id), new_wit(claim_r.clone()));

        let mut rs = vec![claim_r.clone()];
        for i in 1..(q.len() + 1) {
            rs.push(rs[i - 1].clone() * claim_r.clone());
        }
        // make eq table for this round
        let mut eq_table =
            gen_eq_table(&rs, &q, &prev_running_q.clone().into_iter().rev().collect());
        let mut sc_table = match id {
            "nl" => table.clone(),
            "nldoc" => {
                let base: usize = 2;
                let len = base.pow(logmn(table.len()) as u32) - table.len();

                let mut sct = table.clone();
                sct.extend(vec![Integer::from(0); len]); // ep num = self.dfa.nchars()
                sct
            }
            _ => panic!("weird tag"),
        };
        println!("table {:#?}, {:#?}", sc_table.clone(), sc_l);

        // generate polynomial g's for sum check
        let mut sc_rs = vec![];
        let mut sc_r = Integer::from(0);
        let mut g_xsq = Integer::from(0);
        let mut g_x = Integer::from(0);
        let mut g_const = Integer::from(0);

        for i in 1..=sc_l {
            println!("SUM CHECK ROUND");
            (sc_r, g_xsq, g_x, g_const) =
                linear_mle_product(&mut sc_table, &mut eq_table, sc_l, i, &mut sponge);
            //prover_mle_sum_eval(table, &sc_rs, &q, &claim_r, Some(&prev_running_q));

            wits.insert(format!("{}_sc_g_{}_xsq", id, i), new_wit(g_xsq.clone()));
            wits.insert(format!("{}_sc_g_{}_x", id, i), new_wit(g_x.clone()));
            wits.insert(format!("{}_sc_g_{}_const", id, i), new_wit(g_const.clone()));

            sc_rs.push(sc_r.clone());
            wits.insert(format!("{}_sc_r_{}", id, i), new_wit(sc_r.clone()));
        }
        sponge.finish(acc).unwrap();

        // last claim = g_v(r_v)
        //println!("sc rs {:#?}", sc_rs.clone());
        let mut last_claim = g_xsq * &sc_r * &sc_r + g_x * &sc_r + g_const;
        last_claim = last_claim.rem_floor(cfg().field().modulus());
        wits.insert(format!("{}_sc_last_claim", id), new_wit(last_claim.clone()));

        // update running claim
        let (_, next_running_v) = prover_mle_partial_eval(
            table,
            &sc_rs, //.clone().into_iter().rev().collect(),
            &(0..table.len()).collect(),
            true,
            None,
        );
        let next_running_q = sc_rs.clone();
        wits.insert(
            format!("{}_next_running_claim", id),
            new_wit(next_running_v.clone()),
        );

        // sanity check - TODO eliminate
        let (_, eq_term) = prover_mle_partial_eval(
            &rs,
            &sc_rs, //.into_iter().rev().collect(),
            &q,
            false,
            Some(&prev_running_q),
        );
        assert_eq!(
            last_claim,
            (eq_term * next_running_v.clone()).rem_floor(cfg().field().modulus())
        );

        // return
        // println!("wits: {:#?}", wits);

        (wits, next_running_q, next_running_v)
    }

    // TODO BATCH SIZE (rn = 1)
    fn gen_wit_i_polys(
        &self,
        batch_num: usize,
        current_state: usize, // pass in the real one, let's deal with all the dummy stuff under
        // the hood
        doc_running_q: Option<Vec<Integer>>,
        doc_running_v: Option<Integer>,
    ) -> (
        FxHashMap<String, Value>,
        usize,
        Option<Vec<Integer>>,
        Option<Integer>,
        isize,
    ) {
        let mut wits = FxHashMap::default();
        let mut state_i = current_state;
        let mut next_state = 0;

        let mut start_epsilons = -1;
        for i in 0..self.batch_size {
            let (access_at, is_epsilon) = self.access_doc_at(batch_num, i + self.substring.0);

            if is_epsilon {
                wits.insert(format!("char_{}", i), new_wit(self.dfa.nchars()));
                next_state = self.dfa.delta(state_i, EPSILON).unwrap();
            } else {
                wits.insert(format!("char_{}", i), new_wit(self.udoc[access_at]));
                next_state = self
                    .dfa
                    .delta(state_i, &self.cdoc[access_at].clone())
                    .unwrap();
            }

            wits.insert(format!("state_{}", i), new_wit(state_i));

            if (start_epsilons == -1) && is_epsilon {
                start_epsilons = i as isize;
            }

            state_i = next_state;
        }
        wits.insert(format!("state_{}", self.batch_size), new_wit(state_i));

        wits.insert(
            format!("accepting"),
            new_wit(self.prover_accepting_state(batch_num, next_state)),
        );
        //println!("wits {:#?}", wits);

        match self.commit_type {
            JCommit::HashChain => {
                for i in 0..=self.batch_size {
                    wits.insert(format!("i_{}", i), new_wit(batch_num * self.batch_size + i));
                }
                // values not actually checked or used
                (wits, next_state, None, None, start_epsilons)
            }
            JCommit::Nlookup => {
                assert!(doc_running_q.is_some() || batch_num == 0);
                assert!(doc_running_v.is_some() || batch_num == 0);
                let (w, next_doc_running_q, next_doc_running_v) =
                    self.wit_nlookup_doc_commit(wits, batch_num, doc_running_q, doc_running_v);
                wits = w;
                //println!("RUNNING DOC Q {:#?}", next_doc_running_q.clone());
                (
                    wits,
                    next_state,
                    Some(next_doc_running_q),
                    Some(next_doc_running_v),
                    start_epsilons,
                )
            }
        }
    }
}

pub fn ceil_div(a: usize, b: usize) -> usize {
    (a + b - 1) / b
}

#[cfg(test)]
mod tests {

    use crate::backend::costs;
    use crate::backend::r1cs::*;
    use crate::dfa::NFA;
    use crate::regex::Regex;
    use neptune::Strength;
    use nova_snark::traits::Group;
    type G1 = pasta_curves::pallas::Point;

    #[test]
    fn mle_linear_basic() {
        init();

        let mut evals = vec![
            Integer::from(2),
            Integer::from(3),
            Integer::from(5),
            Integer::from(7),
            Integer::from(9),
            Integer::from(13),
            Integer::from(17),
            Integer::from(19),
        ];

        let table = evals.clone();

        let qs = vec![2, 1, 7];
        for last_q in vec![
            vec![Integer::from(2), Integer::from(3), Integer::from(5)],
            //vec![Integer::from(0), Integer::from(1), Integer::from(0)],
        ] {
            let claims = vec![
                Integer::from(3),
                Integer::from(9),
                Integer::from(27),
                Integer::from(81),
            ];

            let mut term = Integer::from(0);
            for i in 0..qs.len() {
                term += evals[qs[i]].clone() * &claims[i];
            }

            let mut eq_a = gen_eq_table(&claims, &qs, &last_q.clone().into_iter().rev().collect());

            // claim check
            let (_, running_v) = prover_mle_partial_eval(
                &evals,
                &last_q, //.clone().into_iter().rev().collect(),
                &(0..evals.len()).collect(),
                true,
                None,
            );
            term += running_v * &claims[3];

            let mut claim: Integer = evals
                .iter()
                .zip(eq_a.iter())
                .map(|(ti, eqi)| ti * eqi)
                .sum();

            assert_eq!(
                term.rem_floor(cfg().field().modulus()),
                claim.clone().rem_floor(cfg().field().modulus())
            );

            let sc =
                Sponge::<<G1 as Group>::Scalar, typenum::U4>::api_constants(Strength::Standard);

            let mut sponge = Sponge::new_with_constants(&sc, Mode::Simplex);
            let acc = &mut ();

            let mut pattern = vec![];
            for _i in 0..3 {
                // sum check rounds
                pattern.append(&mut vec![SpongeOp::Absorb(3), SpongeOp::Squeeze(1)]);
            }

            sponge.start(IOPattern(pattern), None, acc);

            println!("t {:#?}, eqs {:#?}", evals, eq_a);
            let mut sc_rs = vec![];
            for i in 1..=3 {
                let (r_i, xsq, x, con) =
                    linear_mle_product(&mut evals, &mut eq_a, 3, i, &mut sponge);

                println!("message {:#?} * x^2 + {:#?} * x + {:#?}", xsq, x, con);
                println!("t {:#?}, eqs {:#?}", evals, eq_a);

                let g0_g1 = Integer::from(2) * &con + &x + &xsq;
                assert_eq!(
                    claim.rem_floor(cfg().field().modulus()),
                    g0_g1.rem_floor(cfg().field().modulus())
                );

                claim = xsq * &r_i * &r_i + x * &r_i + con;
                claim = claim.rem_floor(cfg().field().modulus());

                sc_rs.push(r_i);
            }

            // next
            let (_, next_running_v) = prover_mle_partial_eval(
                &table,
                &sc_rs, //.clone().into_iter().rev().collect(),
                &(0..table.len()).collect(),
                true,
                None,
            );

            // sanity check - TODO eliminate
            let (_, eq_term) = prover_mle_partial_eval(
                &claims,
                &sc_rs, //.into_iter().rev().collect(),
                &qs,
                false,
                Some(&last_q), //.into_iter().rev().collect()),
            );
            assert_eq!(
                claim, // last claim
                (eq_term * next_running_v.clone()).rem_floor(cfg().field().modulus())
            );

            sponge.finish(acc).unwrap();
        }
    }

    #[test]
    fn mle_partial() {
        init();

        let table = vec![
            Integer::from(1),
            Integer::from(3),
            Integer::from(8),
            Integer::from(2),
            Integer::from(9),
            Integer::from(5),
            Integer::from(13),
            Integer::from(4),
        ];

        let v: Vec<i32> = vec![0, 1, -1];
        for x_1 in v.clone() {
            for x_2 in v.clone() {
                for x_3 in v.clone() {
                    let x = vec![Integer::from(x_1), Integer::from(x_2), Integer::from(x_3)];
                    let (coeff, con) = prover_mle_partial_eval(
                        &table,
                        &x,
                        &(0..table.len()).collect(),
                        true,
                        None,
                    );
                    // println!(
                    //     "coeff {:#?}, con {:#?} @ {:#?}{:#?}{:#?}",
                    //     coeff, con, x_1, x_2, x_3
                    // );

                    if ((x_1 == -1) ^ (x_2 == -1) ^ (x_3 == -1)) & !(x_1 + x_2 + x_3 == -3) {
                        if x_1 == -1 {
                            assert_eq!(
                                (coeff.clone() + con.clone()).rem_floor(cfg().field().modulus()),
                                table[(4 + x_2 * 2 + x_3) as usize]
                            );
                            assert_eq!(con.clone(), table[(x_2 * 2 + x_3) as usize]);
                        } else if x_2 == -1 {
                            assert_eq!(
                                (coeff.clone() + con.clone()).rem_floor(cfg().field().modulus()),
                                table[(x_1 * 4 + 2 + x_3) as usize]
                            );
                            assert_eq!(con.clone(), table[(x_1 * 4 + x_3) as usize]);
                        } else if x_3 == -1 {
                            assert_eq!(
                                (coeff.clone() + con.clone()).rem_floor(cfg().field().modulus()),
                                table[(x_1 * 4 + x_2 * 2 + 1) as usize]
                            );
                            assert_eq!(con.clone(), table[(x_1 * 4 + x_2 * 2) as usize]);
                        }
                    } else if (x_1 != -1) & (x_2 != -1) & (x_3 != -1) {
                        let e = x_1 * 4 + x_2 * 2 + x_3;
                        assert_eq!(table[e as usize], con);
                    }
                }
            }
        }
    }

    /*    #[test]
        fn mle_sums() {
            init();
            let table = vec![
                Integer::from(9),
                Integer::from(4),
                Integer::from(5),
                Integer::from(7),
            ];

            // generate polynomial g's for sum check

            // v = [4, 9, extra]
            // extra: [33, 30] -> 543
            for q in [None, Some(&vec![Integer::from(33), Integer::from(30)])] {
                let mut sc_rs = vec![];
                let claim_r = Integer::from(17);

                // round 1
                let (mut g_xsq, mut g_x, mut g_const) =
                    prover_mle_sum_eval(&table, &sc_rs.clone(), &vec![1, 0], &claim_r, q);
                //println!("mle sums {:#?}, {:#?}, {:#?}", g_xsq, g_x, g_const);

                let mut claim = claim_r.clone() * table[1].clone()
                    + claim_r.clone() * claim_r.clone() * table[0].clone();
                if q.is_some() {
                    claim += claim_r.clone() * claim_r.clone() * claim_r.clone() * Integer::from(6657);
                }
                assert_eq!(
                    claim.rem_floor(cfg().field().modulus()),
                    (g_xsq.clone() + g_x.clone() + g_const.clone() + g_const.clone())
                        .rem_floor(cfg().field().modulus())
                );

                sc_rs.push(Integer::from(10));
                claim = Integer::from(100) * g_xsq + Integer::from(10) * g_x + g_const;

                // round 2
                (g_xsq, g_x, g_const) =
                    prover_mle_sum_eval(&table, &sc_rs.clone(), &vec![1, 0], &claim_r, q);
                //println!("mle sums {:#?}, {:#?}, {:#?}", g_xsq, g_x, g_const);
                assert_eq!(
                    claim.rem_floor(cfg().field().modulus()),
                    (g_xsq.clone() + g_x.clone() + g_const.clone() + g_const.clone())
                        .rem_floor(cfg().field().modulus())
                );

                sc_rs.push(Integer::from(4));
                claim = Integer::from(16) * g_xsq + Integer::from(4) * g_x + g_const;

                // last V check
                let (_, mut con_a) = prover_mle_partial_eval(
                    &table,
                    &sc_rs.clone(),
                    &(0..table.len()).collect(),
                    true,
                    None,
                );
                //println!("mle sums {:#?}, {:#?}", g_x, g_const);

                let (_, con_b) = prover_mle_partial_eval(
                    &vec![Integer::from(17), Integer::from(289), Integer::from(4913)],
                    &sc_rs.clone(),
                    &vec![1, 0],
                    false,
                    q,
                );
                con_a *= &con_b;

                assert_eq!(
                    claim.rem_floor(cfg().field().modulus()),
                    con_a.rem_floor(cfg().field().modulus())
                );
            }
        }
    */
    fn test_func_no_hash(
        ab: String,
        rstr: String,
        doc: String,
        batch_sizes: Vec<usize>,
        expected_match: bool,
    ) {
        let r = Regex::new(&rstr);
        let dfa = NFA::new(&ab[..], r);
        println!("DFA Size: {:#?}", dfa.trans.len());

<<<<<<< HEAD
        let chars: Vec<String> = doc.chars().map(|c| c.to_string()).collect();
=======
        let mut chars: Vec<String> = doc.chars().map(|c| c.to_string()).collect();
        // chars.push(EPSILON.clone());
>>>>>>> acf4bc80

        for s in batch_sizes {
            for c in vec![JCommit::HashChain, JCommit::Nlookup] {
                for b in vec![JBatching::NaivePolys, JBatching::Nlookup] {
                    println!("\nNew");
                    let sc = Sponge::<<G1 as Group>::Scalar, typenum::U4>::api_constants(
                        Strength::Standard,
                    );
                    println!("Doc:{:#?}", doc);
                    let mut r1cs_converter = R1CS::new(
                        &dfa,
                        &chars_clone,
                        s,
                        sc.clone(),
                        Some(b.clone()),
                        Some(c.clone()),
                    );

                    let reef_commit = gen_commitment(
                        r1cs_converter.commit_type,
                        r1cs_converter.udoc.clone(),
                        &sc,
                    );
                    r1cs_converter.set_commitment(reef_commit.clone());

                    assert_eq!(expected_match, r1cs_converter.is_match);

                    let mut running_q = None;
                    let mut running_v = None;
                    let mut doc_running_q = None;
                    let mut doc_running_v = None;

                    println!("Batching {:#?}", r1cs_converter.batching);
                    println!("Commit {:#?}", r1cs_converter.commit_type);
                    let (pd, _vd) = r1cs_converter.to_circuit();

                    let mut current_state = dfa.get_init_state();

                    let mut values;
                    let mut next_state;

                    let mut _start_epsilons;
                    let num_steps = ceil_div(
                        r1cs_converter.substring.1 - r1cs_converter.substring.0,
                        r1cs_converter.batch_size,
                    );
                    for i in 0..num_steps {
                        println!("STEP {}", i);
                        (
                            values,
                            next_state,
                            running_q,
                            running_v,
                            doc_running_q,
                            doc_running_v,
                            _start_epsilons,
                        ) = r1cs_converter.gen_wit_i(
                            i,
                            current_state,
                            running_q.clone(),
                            running_v.clone(),
                            doc_running_q.clone(),
                            doc_running_v.clone(),
                        );

                        //println!("VALUES ROUND {:#?}: {:#?}", i, values);
                        //println!("EXT VALUES ROUND {:#?}: {:#?}", i, extd_val);

                        pd.check_all(&values);
                        // for next i+1 round
                        current_state = next_state;
                    }

                    let rq = match running_q {
                        Some(x) => Some(x.into_iter().map(|i| int_to_ff(i)).collect()),
                        None => None,
                    };
                    let rv = match running_v {
                        Some(x) => Some(int_to_ff(x)),
                        None => None,
                    };
                    let drq = match doc_running_q {
                        Some(x) => Some(x.into_iter().map(|i| int_to_ff(i)).collect()),
                        None => None,
                    };
                    let drv = match doc_running_v {
                        Some(x) => Some(int_to_ff(x)),
                        None => None,
                    };
                    //dummy hash check (hashes not generated at this level)
                    let dummy_hash = match &reef_commit {
                        ReefCommitment::HashChain(hcs) => Some(hcs.commit),
                        _ => None,
                    };

                    final_clear_checks(
                        r1cs_converter.batching,
                        reef_commit,
                        <G1 as Group>::Scalar::from(1), // dummy, not checked
                        &r1cs_converter.table,
                        r1cs_converter.udoc.len(),
                        rq,
                        rv,
                        dummy_hash, // final hash not checked
                        drq,
                        drv,
                    );

                    println!("b? {:#?}", b.clone());
                    println!(
                        "cost model: {:#?}",
                        costs::full_round_cost_model_nohash(
                            &dfa,
                            r1cs_converter.batch_size,
                            b.clone(),
                            dfa.is_match(&chars),
                            doc.len(),
                            c,
                        )
                    );
                    println!("actual cost: {:#?}", pd.r1cs.constraints.len());
                    assert!(
                        pd.r1cs.constraints.len() as usize
                            == costs::full_round_cost_model_nohash(
                                &dfa,
                                r1cs_converter.batch_size,
                                b.clone(),
                                dfa.is_match(&chars),
                                doc.len(),
                                c
                            )
                    );
                     // deal with later TODO
                }
            }
        }
    }

    #[test]
    fn naive_test() {
        init();
        test_func_no_hash(
            "a".to_string(),
            "^a*$".to_string(),
            "aaaa".to_string(),
            vec![1,2],
            true,
        );
    }

    #[test]
    fn dfa_2() {
        init();
        test_func_no_hash(
            "ab".to_string(),
            "^ab$".to_string(),
            "ab".to_string(),
            vec![0, 1],
            true,
        );
        test_func_no_hash(
            "abc".to_string(),
            "^ab$".to_string(),
            "ab".to_string(),
            vec![1],
            true,
        );
        test_func_no_hash(
            "abcdef".to_string(),
            "^ab.*f$".to_string(),
            "abcdeffff".to_string(),
            vec![1, 3],
            true,
        );
    }

    #[test]
    fn dfa_star() {
        init();
        test_func_no_hash(
            "ab".to_string(),
            "^a*b*$".to_string(),
            "ab".to_string(),
            vec![1],
            true,
        );
        test_func_no_hash(
            "ab".to_string(),
            "^a*b*$".to_string(),
            "aaaaaabbbbbbbbbbbbbb".to_string(),
            vec![0, 1, 2, 4],
            true,
        );
        test_func_no_hash(
            "ab".to_string(),
            "^a*b*$".to_string(),
            "aaaaaaaaaaab".to_string(),
            vec![1, 2, 4],
            true,
        );
    }

    #[test]
    fn dfa_non_match() {
        init();
        // TODO make sure match/non match is expected
        test_func_no_hash(
            "ab".to_string(),
            "a".to_string(),
            "b".to_string(),
            vec![1],
            false,
        );
        test_func_no_hash(
            "ab".to_string(),
            "^a*b*$".to_string(),
            "aaabaaaaaaaabbb".to_string(),
            vec![1, 2, 4],
            false,
        );

        test_func_no_hash(
            "abcd".to_string(),
            "^a*b*cccb*$".to_string(),
            "aaaaaaaaaabbbbbbbbbb".to_string(),
            vec![1, 2, 5, 10],
            false,
        );
    }

    #[test]
    #[should_panic]
    fn dfa_bad_1() {
        init();
        test_func_no_hash(
            "ab".to_string(),
            "^a$".to_string(),
            "c".to_string(),
            vec![1],
            false,
        );
    }

    #[test]
    #[should_panic]
    fn dfa_bad_substring() {
        init();
        test_func_no_hash(
            "helowrd".to_string(),
            "hello".to_string(),
            "helloworld".to_string(),
            vec![1],
            true,
        );
    }

    #[test]
    #[should_panic]
    fn dfa_bad_substring_2() {
        init();
        test_func_no_hash(
            "helowrd".to_string(),
            "^hello".to_string(),
            "helloworld".to_string(),
            vec![1],
            true,
        );
    }

    #[test]
    fn dfa_ok_substring() {
        init();
        test_func_no_hash(
            "helowrd".to_string(),
            "^hello.*$".to_string(),
            "helloworld".to_string(),
            vec![1],
            true,
        );

        test_func_no_hash(
            "helowrd".to_string(),
            "^hello$".to_string(),
            "helloworld".to_string(),
            vec![1, 5],
            false,
        );
    }

    #[test]
    fn weird_batch_size() {
        init();
        test_func_no_hash(
            "helowrd".to_string(),
            "^hello.*$".to_string(),
            "helloworld".to_string(),
            vec![3, 4, 6, 7],
            true,
        );

        test_func_no_hash(
            "helowrd".to_string(),
            "^hello$".to_string(),
            "helloworld".to_string(),
            vec![3, 4, 6, 7],
            false,
        );
    }

    #[test]
    fn big() {
        use std::fs;

        init();
        let ascii_chars: Vec<char> = (0..128).filter_map(std::char::from_u32).collect();
        test_func_no_hash(
            ascii_chars.into_iter().collect::<String>(),
            "^.*our technology.*$".to_string(),
            fs::read_to_string("gov_text.txt").unwrap(),
            vec![1],
            true,
        );
    }

    fn test_func_no_hash_kstride(
        ab: String,
        rstr: String,
        doc: String,
        batch_sizes: Vec<usize>,
        k: usize,
    ) {
        let r = Regex::new(&rstr);
        let mut dfa = NFA::new(&ab[..], r);
        let mut d = doc.chars().map(|c| c.to_string()).collect();
        d = dfa.k_stride(k, &d);
        let dfa_match = dfa.is_match(&d);
        println!(
            "DFA Size: {:#?}, |doc| : {}, |ab| : {}, match: {:?}",
            dfa.trans.len(),
            d.len(),
            dfa.ab.len(),
            dfa_match
        );

        //let chars: Vec<String> = d.clone();
        //.chars().map(|c| c.to_string()).collect();

        for s in batch_sizes {
            for b in vec![JBatching::NaivePolys, JBatching::Nlookup] {
                for c in vec![JCommit::HashChain, JCommit::Nlookup] {
                    println!("Batching {:#?}", b.clone());
                    println!("Commit {:#?}", c);
                    println!(
                        "cost model: {:#?}",
                        costs::full_round_cost_model(&dfa, s, b.clone(), dfa_match, d.len(), c,)
                    );
                }
            }
        }
    }

    #[test]
    fn k_stride2() {
        init();
        let preamble: String = "ffffabcdffffabcd".to_string();
        let ab = "abcdef".to_string();
        for i in 0..9 {
            println!("K:{:#?}", i);
            test_func_no_hash_kstride(
                ab.clone(),
                "^hello.*$".to_string(),
                preamble.clone(),
                vec![1],
                i,
            );
        }
    }

    #[test]
    fn k_stride() {
        init();
        let preamble: String = "we the people in order to form a more perfect union, establish justic ensure domestic tranquility, provide for the common defense, promote the general welfare and procure the blessings of liberty to ourselves and our posterity do ordain and establish this ".to_string();
        let ab = " ,abcdefghijlmnopqrstuvwy".to_string();
        for i in 0..9 {
            println!("K:{:#?}", i);
            test_func_no_hash_kstride(
                ab.clone(),
                "^.*order.to.*$".to_string(),
                preamble.clone(),
                vec![1],
                i,
            );
        }
    }
}<|MERGE_RESOLUTION|>--- conflicted
+++ resolved
@@ -56,7 +56,12 @@
         let cost: usize;
         if batch_size > 0 {
             (batching, commit, opt_batch_size, cost) = match (batch_override, commit_override) {
-                (Some(b), Some(c)) => (b, c, batch_size, full_round_cost_model(dfa, batch_size, b, dfa_match, doc.len(), c)),
+                (Some(b), Some(c)) => (
+                    b,
+                    c,
+                    batch_size,
+                    full_round_cost_model(dfa, batch_size, b, dfa_match, doc.len(), c),
+                ),
                 (Some(b), _) => {
                     opt_commit_select_with_batch(dfa, batch_size, dfa_match, doc.len(), b)
                 }
@@ -93,14 +98,14 @@
         let mut batch_doc = doc.clone();
 
         println!("batch doc len {}", batch_doc.len());
-        println!("{:#?}",batch_doc);
+        println!("{:#?}", batch_doc);
 
         if matches!(commit, JCommit::Nlookup) {
             batch_doc.push(EPSILON.clone()); // MUST do to make batching work w/commitments
         }
 
         println!("batch doc len {}", batch_doc.len());
-        println!("{:#?}",batch_doc);
+        println!("{:#?}", batch_doc);
 
         let mut epsilon_to_add = sel_batch_size - (batch_doc.len() % sel_batch_size);
 
@@ -438,7 +443,7 @@
         // for r in circ_r1cs.constraints().clone() {
         //             println!("{:#?}", circ_r1cs.format_qeq(&r));
         //         }
-        
+
         //println!("Prover data {:#?}", circ_r1cs);
         let ms = time.elapsed().as_millis();
         println!(
@@ -1584,12 +1589,7 @@
         let dfa = NFA::new(&ab[..], r);
         println!("DFA Size: {:#?}", dfa.trans.len());
 
-<<<<<<< HEAD
         let chars: Vec<String> = doc.chars().map(|c| c.to_string()).collect();
-=======
-        let mut chars: Vec<String> = doc.chars().map(|c| c.to_string()).collect();
-        // chars.push(EPSILON.clone());
->>>>>>> acf4bc80
 
         for s in batch_sizes {
             for c in vec![JCommit::HashChain, JCommit::Nlookup] {
@@ -1722,7 +1722,7 @@
                                 c
                             )
                     );
-                     // deal with later TODO
+                    // deal with later TODO
                 }
             }
         }
@@ -1735,7 +1735,7 @@
             "a".to_string(),
             "^a*$".to_string(),
             "aaaa".to_string(),
-            vec![1,2],
+            vec![1, 2],
             true,
         );
     }
