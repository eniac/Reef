--- conflicted
+++ resolved
@@ -1,18 +1,11 @@
-<<<<<<< HEAD
-use crate::backend::{commitment::*, costs::*, nova::int_to_ff, r1cs_helper::*};
+use crate::backend::nova::int_to_ff;
+use crate::backend::{self, costs::*};
 use crate::config::*;
-use crate::dfa::NFA;
-use circ::cfg::cfg;
-=======
-use crate::backend::{costs::*, self};
-use crate::backend::nova::int_to_ff;
 use crate::config::*;
-use crate::dfa::{NFA, EPSILON};
+use crate::dfa::{EPSILON, NFA};
 use circ::cfg;
 use circ::cfg::CircOpt;
 use circ::cfg::*;
-use crate::config::*;
->>>>>>> 8196e48f
 use circ::ir::{opt::*, proof::Constraints, term::*};
 use circ::target::r1cs::*;
 use circ::target::r1cs::{opt::reduce_linearities, trans::to_r1cs, ProverData, VerifierData};
@@ -25,7 +18,6 @@
     sponge::vanilla::{Mode, Sponge, SpongeTrait},
     Strength,
 };
-use std::fs;
 use nova_snark::traits::Group;
 use rug::{
     integer::Order,
@@ -33,6 +25,7 @@
     rand::RandState,
     Assign, Integer,
 };
+use std::fs;
 use std::sync::Once;
 use std::time::{Duration, Instant};
 
@@ -72,7 +65,7 @@
         let commit;
         let opt_batch_size;
         let cost: usize;
-        if batch_size > 0  {
+        if batch_size > 0 {
             (batching, commit, opt_batch_size, cost) = match (batch_override, commit_override) {
                 (Some(b), Some(c)) => (b, c, batch_size, 0),
                 (Some(b), _) => {
@@ -90,7 +83,7 @@
                 }
             };
         } else {
-            (batching, commit, opt_batch_size,cost) = opt_cost_model_select(
+            (batching, commit, opt_batch_size, cost) = opt_cost_model_select(
                 &dfa,
                 0,
                 logmn(doc.len()),
@@ -107,15 +100,19 @@
             "batch type: {:#?}, commit type: {:#?}, batch_size {:#?}, cost {:#?}",
             batching, commit, sel_batch_size, cost
         );
-    
+
         let mut batch_doc = doc.clone();
 
         let epsilon_to_add = doc.len() % sel_batch_size;
 
-        println!("Doc len: {:#?}, Epsilon to Add: {:#?}", doc.len(), epsilon_to_add);
+        println!(
+            "Doc len: {:#?}, Epsilon to Add: {:#?}",
+            doc.len(),
+            epsilon_to_add
+        );
 
         if epsilon_to_add != 0 {
-            for i in 0..(sel_batch_size-epsilon_to_add) {
+            for i in 0..(sel_batch_size - epsilon_to_add) {
                 batch_doc.push(EPSILON.clone());
             }
         }
@@ -1478,7 +1475,8 @@
                     let mut values;
                     let mut next_state;
 
-                    let num_steps = (r1cs_converter.substring.1 - r1cs_converter.substring.0) / r1cs_converter.batch_size;
+                    let num_steps = (r1cs_converter.substring.1 - r1cs_converter.substring.0)
+                        / r1cs_converter.batch_size;
                     for i in 0..num_steps {
                         (
                             values,
@@ -1551,7 +1549,7 @@
             "ab".to_string(),
             "^ab$".to_string(),
             "ab".to_string(),
-            vec![0,1],
+            vec![0, 1],
             true,
         );
         test_func_no_hash(
@@ -1584,7 +1582,7 @@
             "ab".to_string(),
             "^a*b*$".to_string(),
             "aaaaaabbbbbbbbbbbbbb".to_string(),
-            vec![0,1, 2, 4],
+            vec![0, 1, 2, 4],
             true,
         );
         test_func_no_hash(
@@ -1690,7 +1688,7 @@
             "helowrd".to_string(),
             "^hello.*$".to_string(),
             "helloworld".to_string(),
-            vec![3,4,6,7],
+            vec![3, 4, 6, 7],
             true,
         );
 
@@ -1698,7 +1696,7 @@
             "helowrd".to_string(),
             "^hello$".to_string(),
             "helloworld".to_string(),
-            vec![3,4,6,7],
+            vec![3, 4, 6, 7],
             false,
         );
     }
@@ -1721,15 +1719,20 @@
         rstr: String,
         doc: String,
         batch_sizes: Vec<usize>,
-        k: usize
+        k: usize,
     ) {
         let r = Regex::new(&rstr);
         let mut dfa = NFA::new(&ab[..], r);
         let mut d = doc.chars().map(|c| c.to_string()).collect();
         d = dfa.k_stride(k, &d);
         let dfa_match = dfa.is_match(&d);
-        println!("DFA Size: {:#?}, |doc| : {}, |ab| : {}, match: {:?}",
-            dfa.trans.len(), d.len(), dfa.ab.len(), dfa_match);
+        println!(
+            "DFA Size: {:#?}, |doc| : {}, |ab| : {}, match: {:?}",
+            dfa.trans.len(),
+            d.len(),
+            dfa.ab.len(),
+            dfa_match
+        );
 
         //let chars: Vec<String> = d.clone();
         //.chars().map(|c| c.to_string()).collect();
@@ -1737,18 +1740,11 @@
         for s in batch_sizes {
             for b in vec![JBatching::NaivePolys, JBatching::Nlookup] {
                 for c in vec![JCommit::HashChain, JCommit::Nlookup] {
-                    println!("Batching {:#?}",b.clone());
-                    println!("Commit {:#?}",c);
+                    println!("Batching {:#?}", b.clone());
+                    println!("Commit {:#?}", c);
                     println!(
                         "cost model: {:#?}",
-                        costs::full_round_cost_model(
-                            &dfa,
-                            s,
-                            b.clone(),
-                            dfa_match,
-                            d.len(),
-                            c,
-                        )
+                        costs::full_round_cost_model(&dfa, s, b.clone(), dfa_match, d.len(), c,)
                     );
                 }
             }
