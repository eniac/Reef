use crate::backend::nova::int_to_ff;
use crate::backend::{commitment::*, costs::*, r1cs_helper::*};
use crate::config::*;
use crate::dfa::{EPSILON, NFA};
use circ::cfg::*;
use circ::ir::{opt::*, proof::Constraints, term::*};
use circ::target::r1cs::{opt::reduce_linearities, trans::to_r1cs, ProverData, VerifierData};
use ff::PrimeField;
use fxhash::FxHashMap;
use generic_array::typenum;
use neptune::{
    poseidon::PoseidonConstants,
    sponge::api::{IOPattern, SpongeAPI, SpongeOp},
    sponge::vanilla::{Mode, Sponge, SpongeTrait},
    Strength,
};
use nova_snark::traits::Group;
use rug::{
    integer::Order,
    ops::{RemRounding, RemRoundingAssign},
    Assign, Integer,
};
use std::fs;
use std::time::{Duration, Instant};

pub struct R1CS<'a, F: PrimeField> {
    pub dfa: &'a NFA,
    pub table: Vec<Integer>,
    pub batching: JBatching,
    pub commit_type: JCommit,
    pub reef_commit: Option<ReefCommitment<F>>,
    assertions: Vec<Term>,
    // perhaps a misleading name, by "public inputs", we mean "circ leaves these wires exposed from
    // the black box, and will not optimize them away"
    // at the nova level, we will "reprivitize" everything, it's just important to see the hooks
    // sticking out here
    pub_inputs: Vec<Term>,
    pub batch_size: usize,
    pub cdoc: Vec<String>,
    pub udoc: Vec<usize>,
    pub idoc: Vec<Integer>,
    pub doc_extend: usize,
    is_match: bool,
    pub substring: (usize, usize), // todo getters
    pub pc: PoseidonConstants<F, typenum::U4>,
}

impl<'a, F: PrimeField> R1CS<'a, F> {
    pub fn new(
        dfa: &'a NFA,
        doc: &Vec<String>,
        batch_size: usize,
        pcs: PoseidonConstants<F, typenum::U4>,
        batch_override: Option<JBatching>,
        commit_override: Option<JCommit>,
    ) -> Self {
        let dfa_match = dfa.is_match(doc);
        let is_match = dfa_match.is_some();

        println!("Match? {:#?}", is_match);
        let batching;
        let commit;
        let opt_batch_size;
        let cost: usize;
        if batch_size > 0 {
            (batching, commit, opt_batch_size, cost) = match (batch_override, commit_override) {
                (Some(b), Some(c)) => (b, c, batch_size, full_round_cost_model(dfa, batch_size, b, dfa_match, doc.len(), c)),
                (Some(b), _) => {
                    opt_commit_select_with_batch(dfa, batch_size, dfa_match, doc.len(), b)
                }
                (None, Some(c)) => opt_cost_model_select_with_commit(
                    &dfa,
                    batch_size,
                    dfa.is_match(doc),
                    doc.len(),
                    c,
                ),
                (None, None) => {
                    opt_cost_model_select_with_batch(&dfa, batch_size, dfa_match, doc.len())
                }
            };
        } else {
            (batching, commit, opt_batch_size, cost) = opt_cost_model_select(
                &dfa,
                0,
                logmn(doc.len()) - 1,
                dfa_match,
                doc.len(),
                commit_override,
                batch_override,
            );
        }

        let sel_batch_size = opt_batch_size;

        println!(
            "batch type: {:#?}, commit type: {:#?}, batch_size {:#?}, cost {:#?}",
            batching, commit, sel_batch_size, cost
        );

        let mut batch_doc = doc.clone();

        println!("batch doc len {}", batch_doc.len());
        println!("{:#?}",batch_doc);

        if matches!(commit, JCommit::Nlookup) {
            batch_doc.push(EPSILON.clone()); // MUST do to make batching work w/commitments
        }

        println!("batch doc len {}", batch_doc.len());
        println!("{:#?}",batch_doc);

        let mut epsilon_to_add = sel_batch_size - (batch_doc.len() % sel_batch_size);

        if batch_doc.len() % sel_batch_size == 0 {
            epsilon_to_add = 0;
        }

        println!(
            "Doc len: {:#?} +1, Epsilon to Add: {:#?}",
            doc.len(),
            epsilon_to_add
        );

        let mut substring = (0, batch_doc.len());

        match dfa_match {
            // todo remove this bs call
            Some((start, end)) => {
                match commit {
                    JCommit::HashChain => {
                        assert!(
                            end == batch_doc.len(),
                            "for HashChain commitment, Regex must handle EOD, switch commit type or change Regex r to r$ or r.*$"
                        );
                        substring = (start, batch_doc.len()); // ... right?
                    }
                    JCommit::Nlookup => {
                        substring = (start, end); // exact
                    }
                }
            }
            None => { // see above
            }
        }

        println!("'substring': {:#?}", substring);

        // generate T
        let mut table = vec![];
        for (ins, c, out) in dfa.deltas() {
            table.push(
                Integer::from(
                    (ins * dfa.nstates() * dfa.nchars())
                        + (out * dfa.nchars())
                        + dfa.ab_to_num(&c.to_string()),
                )
                .rem_floor(cfg().field().modulus()),
            );
        }

        // need to round out table size
        let base: usize = 2;
        while table.len() < base.pow(logmn(table.len()) as u32) {
            table.push(
                Integer::from(
                    (dfa.nstates() * dfa.nstates() * dfa.nchars())
                        + (dfa.nstates() * dfa.nchars())
                        + dfa.nchars(),
                )
                .rem_floor(cfg().field().modulus()),
            );
        }

        // generate usize doc
        // doc to usizes - can I use this elsewhere too? TODO
        let mut usize_doc = vec![];
        let mut int_doc = vec![];
        for c in batch_doc.clone().into_iter() {
            let u = dfa.ab_to_num(&c.to_string());
            usize_doc.push(u);
            int_doc.push(Integer::from(u));
        }

        println!("DOC IS {:#?}", doc.clone());

        Self {
            dfa,
            table,    // TODO fix else
            batching, // TODO
            commit_type: commit,
            reef_commit: None,
            assertions: Vec::new(),
            pub_inputs: Vec::new(),
            batch_size: sel_batch_size,
            cdoc: batch_doc, //chars
            udoc: usize_doc, //usizes
            idoc: int_doc,   // big ints
            doc_extend: epsilon_to_add,
            is_match,
            substring,
            pc: pcs,
        }
    }

    pub fn set_commitment(&mut self, rc: ReefCommitment<F>) {
        println!("SETTING COMMITMENT");
        match (&rc, self.commit_type) {
            (ReefCommitment::HashChain(_), JCommit::HashChain) => {
                self.reef_commit = Some(rc);
            }
            (ReefCommitment::Nlookup(_), JCommit::Nlookup) => {
                self.reef_commit = Some(rc);
            }
            _ => {
                panic!("Commitment does not match selected type");
            }
        }
    }

    // IN THE CLEAR

    pub fn prover_calc_hash(
        &self,
        start_hash_or_blind: F,
        blind: bool,
        start: usize,
        num_iters: usize,
    ) -> F {
        let mut next_hash;

        if start == 0 && blind {
            // H_0 = Hash(0, r, 0)
            let mut sponge = Sponge::new_with_constants(&self.pc, Mode::Simplex);
            let acc = &mut ();

            let parameter = IOPattern(vec![SpongeOp::Absorb(2), SpongeOp::Squeeze(1)]);
            sponge.start(parameter, None, acc);

            SpongeAPI::absorb(&mut sponge, 2, &[start_hash_or_blind, F::from(0)], acc);
            next_hash = SpongeAPI::squeeze(&mut sponge, 1, acc);
            sponge.finish(acc).unwrap();
        } else {
            next_hash = vec![start_hash_or_blind];
        }

        // println!("PROVER START HASH ROUND {:#?}", next_hash);
        let parameter = IOPattern(vec![SpongeOp::Absorb(3), SpongeOp::Squeeze(1)]);
        for b in 0..num_iters {
            //self.batch_size {
            let access_at = start + b;
            if access_at < self.udoc.len() {
                // else nothing

                // expected poseidon
                let mut sponge = Sponge::new_with_constants(&self.pc, Mode::Simplex);
                let acc = &mut ();

                // println!(
                //     "P HASH ELTS: {:#?}, {:#?}, {:#?}",
                //     next_hash[0].clone(),
                //     F::from(self.udoc[access_at].clone() as u64),
                //     F::from((access_at) as u64),
                // );

                sponge.start(parameter.clone(), None, acc);
                SpongeAPI::absorb(
                    &mut sponge,
                    3,
                    &[
                        next_hash[0],
                        F::from(self.udoc[access_at].clone() as u64),
                        F::from((access_at) as u64),
                    ],
                    acc,
                );
                next_hash = SpongeAPI::squeeze(&mut sponge, 1, acc);
                /*println!(
                    "prev, expected next hash in main {:#?} {:#?}",
                    prev_hash, expected_next_hash
                );
                */
                // println!("PROVER HASH ROUND {:#?}", next_hash);
                sponge.finish(acc).unwrap(); // assert expected hash finished correctly
            }
        }

        next_hash[0]
    }

    // PROVER

    pub fn prover_accepting_state(&self, batch_num: usize, state: usize) -> u64 {
        let mut out = false;

        if self.is_match {
            // proof of membership
            for xi in self.dfa.get_final_states().into_iter() {
                out = out || (state == xi);
            }
        } else {
            for xi in self.dfa.get_non_final_states().into_iter() {
                out = out || (state == xi);
            }
        }

        // println!("ACCEPTING CHECK: state: {:#?} accepting? {:#?}", state, out);

        // sanity
        if (batch_num + 1) * self.batch_size - 1 >= self.udoc.len() {
            // todo check
            assert!(out);
        }

        if out {
            1
        } else {
            0
        }
    }

    // CIRCUIT

    // check if we need vs as vars
    fn lookup_idxs(&mut self, include_vs: bool) -> Vec<Term> {
        let mut v = vec![];
        for i in 1..=self.batch_size {
            let v_i = term(
                Op::PfNaryOp(PfNaryOp::Add),
                vec![
                    term(
                        Op::PfNaryOp(PfNaryOp::Add),
                        vec![
                            term(
                                Op::PfNaryOp(PfNaryOp::Mul),
                                vec![
                                    new_var(format!("state_{}", i - 1)),
                                    new_const(self.dfa.nstates() * self.dfa.nchars()),
                                ],
                            ),
                            term(
                                Op::PfNaryOp(PfNaryOp::Mul),
                                vec![
                                    new_var(format!("state_{}", i)),
                                    new_const(self.dfa.nchars()),
                                ],
                            ),
                        ],
                    ),
                    new_var(format!("char_{}", i - 1)),
                ],
            );
            v.push(v_i.clone());
            self.pub_inputs.push(new_var(format!("state_{}", i - 1)));
            self.pub_inputs.push(new_var(format!("char_{}", i - 1)));

            if include_vs {
                let match_v = term(Op::Eq, vec![new_var(format!("v_{}", i)), v_i]);

                self.assertions.push(match_v);
                self.pub_inputs.push(new_var(format!("v_{}", i)));
            }
        }
        self.pub_inputs
            .push(new_var(format!("state_{}", self.batch_size)));
        v
    }

    // TODO - we don't want it to always accept state 0
    fn accepting_state_circuit(&mut self) {
        // final state (non) match check
        let vanishing_poly;
        let final_states = self.dfa.get_final_states();
        let non_final_states = self.dfa.get_non_final_states();
        let mut vanish_on = vec![];

        if self.is_match {
            // proof of membership
            for xi in final_states.into_iter() {
                vanish_on.push(Integer::from(xi));
            }
        } else {
            for xi in non_final_states.into_iter() {
                vanish_on.push(Integer::from(xi));
            }
        }
        vanishing_poly =
            poly_eval_circuit(vanish_on, new_var(format!("state_{}", self.batch_size)));

        let match_term = term(
            Op::Ite,
            vec![
                term(Op::Eq, vec![new_const(0), vanishing_poly]),
                term(Op::Eq, vec![new_var(format!("accepting")), new_const(1)]),
                term(Op::Eq, vec![new_var(format!("accepting")), new_const(0)]),
            ],
        );

        self.assertions.push(match_term);
        self.pub_inputs.push(new_var(format!("accepting")));
    }

    fn r1cs_conv(&self) -> (ProverData, VerifierData) {
        let time = Instant::now();
        let cs = Computation::from_constraint_system_parts(
            self.assertions.clone(),
            self.pub_inputs.clone(),
        );

        //println!("assertions: {:#?}", self.assertions.clone());

        let mut css = Computations::new();
        css.comps.insert("main".to_string(), cs);
        let css = opt(
            css,
            vec![
                Opt::ScalarizeVars,
                Opt::Flatten,
                Opt::Sha,
                Opt::ConstantFold(Box::new([])),
                // Tuples must be eliminated before oblivious array elim
                Opt::Tuple,
                Opt::ConstantFold(Box::new([])),
                Opt::Obliv,
                // The obliv elim pass produces more tuples, that must be eliminated
                Opt::Tuple,
                Opt::LinearScan,
                // The linear scan pass produces more tuples, that must be eliminated
                Opt::Tuple,
                Opt::Flatten,
                Opt::ConstantFold(Box::new([])),
            ],
        );
        let final_cs = css.get("main");
        //println!("{:#?}", final_cs.clone());

        let mut circ_r1cs = to_r1cs(final_cs, cfg());

        println!(
            "Pre-opt R1cs size (no hashes): {}",
            circ_r1cs.constraints().len()
        );
        // println!("Prover data {:#?}", prover_data);
        circ_r1cs = reduce_linearities(circ_r1cs, cfg());

        // for r in circ_r1cs.constraints().clone() {
        //             println!("{:#?}", circ_r1cs.format_qeq(&r));
        //         }
        
        //println!("Prover data {:#?}", circ_r1cs);
        let ms = time.elapsed().as_millis();
        println!(
            "Final R1cs size (no hashes): {}",
            circ_r1cs.constraints().len()
        );
        println!("r1cs conv: {:#?}", ms);

        circ_r1cs.finalize(&final_cs)
    }

    pub fn to_circuit(&mut self) -> (ProverData, VerifierData) {
        match self.batching {
            JBatching::NaivePolys => self.to_polys(),
            JBatching::Nlookup => self.to_nlookup(),
        }
    }

    // TODO batch size (1 currently)
    fn to_polys(&mut self) -> (ProverData, VerifierData) {
        //let l_time = Instant::now();
        let lookup = self.lookup_idxs(false);

        let mut evals = vec![];
        for (si, c, so) in self.dfa.deltas() {
            //println!("trans: {:#?},{:#?},{:#?}", si, c, so);
            evals.push(
                Integer::from(
                    (si * self.dfa.nstates() * self.dfa.nchars())
                        + (so * self.dfa.nchars())
                        + self.dfa.ab_to_num(&c.to_string()),
                )
                .rem_floor(cfg().field().modulus()),
            );
        }
        //println!("eval form poly {:#?}", evals);

        //Makes big polynomial
        for i in 0..self.batch_size {
            let eq = term(
                Op::Eq,
                vec![
                    new_const(0), // vanishing
                    poly_eval_circuit(evals.clone(), lookup[i].clone()), // this means repeats, but I think circ
                                                                         // takes care of; TODO also clones
                ],
            );
            self.assertions.push(eq);
        }

        self.accepting_state_circuit();

        match self.commit_type {
            JCommit::HashChain => {
                self.hashchain_commit();
            }
            JCommit::Nlookup => {
                self.nlookup_doc_commit();
            }
        }

        self.r1cs_conv()
    }

    fn hashchain_commit(&mut self) {
        self.pub_inputs.push(new_var(format!("i_0")));
        for idx in 1..=self.batch_size {
            let i_plus = term(
                Op::Eq,
                vec![
                    new_var(format!("i_{}", idx)),
                    term(
                        Op::PfNaryOp(PfNaryOp::Add),
                        vec![new_var(format!("i_{}", idx - 1)), new_const(1)],
                    ),
                ],
            );

            self.assertions.push(i_plus);
            self.pub_inputs.push(new_var(format!("i_{}", idx)));
        }
        /*
              let ite = term(
                  Op::Ite,
                  vec![
                      term(Op::Eq, vec![new_var(format!("i_0")), new_const(0)]),
                      term(
                          Op::Eq,
                          vec![
                              new_var(format!("first_hash_input")),
                              new_var(format!("random_hash_result")),
                          ],
                      ),
                      term(
                          Op::Eq,
                          vec![
                              new_var(format!("first_hash_input")),
                              new_var(format!("z_hash_input")),
                          ],
                      ),
                  ],
              );
              self.assertions.push(ite);
              self.pub_inputs.push(new_var(format!("first_hash_input")));
              self.pub_inputs.push(new_var(format!("random_hash_result")));
              self.pub_inputs.push(new_var(format!("z_hash_input")));
        */
    }

    // for use at the end of sum check
    // eq([x0,x1,x2...],[e0,e1,e2...])
    fn bit_eq_circuit(&mut self, m: usize, q_bit: usize, id: &str) -> Term {
        let mut eq = new_const(1); // dummy, not used
        let q_name = format!("{}_eq_{}", id, q_bit);
        for i in 0..m {
            let next = term(
                Op::PfNaryOp(PfNaryOp::Add),
                vec![
                    term(
                        Op::PfNaryOp(PfNaryOp::Mul),
                        vec![
                            new_var(format!("{}_q_{}", q_name, i)),
                            new_var(format!("{}_sc_r_{}", id, i + 1)), // sc_r idx's start @1
                        ],
                    ),
                    term(
                        Op::PfNaryOp(PfNaryOp::Mul),
                        vec![
                            term(
                                Op::PfNaryOp(PfNaryOp::Add),
                                vec![
                                    new_const(1),
                                    term(
                                        Op::PfUnOp(PfUnOp::Neg),
                                        vec![new_var(format!("{}_q_{}", q_name, i))],
                                    ),
                                ],
                            ),
                            term(
                                Op::PfNaryOp(PfNaryOp::Add),
                                vec![
                                    new_const(1),
                                    term(
                                        Op::PfUnOp(PfUnOp::Neg),
                                        vec![new_var(format!("{}_sc_r_{}", id, i + 1))],
                                    ),
                                ],
                            ),
                        ],
                    ),
                ],
            );

            self.pub_inputs.push(new_var(format!("{}_q_{}", q_name, i)));

            if i == 0 {
                eq = next;
            } else {
                eq = term(Op::PfNaryOp(PfNaryOp::Mul), vec![eq, next]);
            }
        }

        eq
    }

    // note that the running claim q is not included
    fn combined_q_circuit(&mut self, num_eqs: usize, num_q_bits: usize, id: &str) {
        assert!(
            num_eqs * num_q_bits < 256,
            "may have field overflow when combining q bits for fiat shamir"
        );

        let mut combined_q = new_const(0); // dummy, not used
        let mut next_slot = Integer::from(1);
        for i in 0..num_eqs {
            for j in 0..num_q_bits {
                combined_q = term(
                    Op::PfNaryOp(PfNaryOp::Add),
                    vec![
                        combined_q,
                        term(
                            Op::PfNaryOp(PfNaryOp::Mul),
                            vec![
                                new_const(next_slot.clone()),
                                new_var(format!("{}_eq_{}_q_{}", id, i, j)),
                            ],
                        ),
                    ],
                );
                next_slot *= Integer::from(2);
            }
        }

        let combined_q_eq = term(
            Op::Eq,
            vec![combined_q, new_var(format!("{}_combined_q", id))],
        );

        self.assertions.push(combined_q_eq);
        self.pub_inputs.push(new_var(format!("{}_combined_q", id)));
    }

    // C_1 = LHS/"claim"
    fn sum_check_circuit(&mut self, c_1: Term, num_rounds: usize, id: &str) {
        // first round claim
        let mut claim = c_1.clone();

        for j in 1..=num_rounds {
            // P makes a claim g_j(X_j) about a univariate slice of its large multilinear polynomial
            // g_j is degree 1 in our case (woo constant time evaluation)

            // V checks g_{j-1}(r_{j-1}) = g_j(0) + g_j(1)
            // Ax^2 + Bx + C -> A + B + C + C TODO
            let g_j = term(
                Op::PfNaryOp(PfNaryOp::Add),
                vec![
                    new_var(format!("{}_sc_g_{}_xsq", id, j)),
                    term(
                        Op::PfNaryOp(PfNaryOp::Add),
                        vec![
                            new_var(format!("{}_sc_g_{}_x", id, j)),
                            term(
                                Op::PfNaryOp(PfNaryOp::Add),
                                vec![
                                    new_var(format!("{}_sc_g_{}_const", id, j)),
                                    new_var(format!("{}_sc_g_{}_const", id, j)),
                                ],
                            ),
                        ],
                    ),
                ],
            );

            let claim_check = term(Op::Eq, vec![claim.clone(), g_j]);

            self.assertions.push(claim_check);
            self.pub_inputs
                .push(new_var(format!("{}_sc_g_{}_xsq", id, j)));
            self.pub_inputs
                .push(new_var(format!("{}_sc_g_{}_x", id, j)));
            self.pub_inputs
                .push(new_var(format!("{}_sc_g_{}_const", id, j)));
            self.pub_inputs.push(new_var(format!("{}_sc_r_{}", id, j)));

            // "V" chooses rand r_{j} (P chooses this with hash)
            //let r_j = new_var(format!("sc_r_{}", j));

            // update claim for the next round g_j(r_j)
            claim = term(
                Op::PfNaryOp(PfNaryOp::Add),
                vec![
                    new_var(format!("{}_sc_g_{}_const", id, j)),
                    term(
                        Op::PfNaryOp(PfNaryOp::Mul),
                        vec![
                            new_var(format!("{}_sc_r_{}", id, j)),
                            term(
                                Op::PfNaryOp(PfNaryOp::Add),
                                vec![
                                    new_var(format!("{}_sc_g_{}_x", id, j)),
                                    term(
                                        Op::PfNaryOp(PfNaryOp::Mul),
                                        vec![
                                            new_var(format!("{}_sc_r_{}", id, j)),
                                            new_var(format!("{}_sc_g_{}_xsq", id, j)),
                                        ],
                                    ),
                                ],
                            ),
                        ],
                    ),
                ],
            );

            if j == num_rounds {
                // output last g_v(r_v) claim

                let last_claim = term(
                    Op::Eq,
                    vec![claim.clone(), new_var(format!("{}_sc_last_claim", id))],
                );
                self.assertions.push(last_claim);
                self.pub_inputs
                    .push(new_var(format!("{}_sc_last_claim", id)));
            }
        }
    }

    pub fn to_nlookup(&mut self) -> (ProverData, VerifierData) {
        let lookups = self.lookup_idxs(true);
        self.nlookup_gadget(lookups, self.dfa.trans.len(), "nl");

        self.accepting_state_circuit(); // TODO

        match self.commit_type {
            JCommit::HashChain => {
                self.hashchain_commit();
            }
            JCommit::Nlookup => {
                self.nlookup_doc_commit();
            }
        }
        self.r1cs_conv()
    }

    fn nlookup_doc_commit(&mut self) {
        // start: usize, end: usize) {
        let mut char_lookups = vec![];
        for c in 0..self.batch_size {
            // TODO details
            char_lookups.push(new_var(format!("char_{}", c)));
            //self.pub_inputs.push(new_var(format!("char_{}", c))); <- done elsewhere
        }

        self.nlookup_gadget(char_lookups, self.udoc.len(), "nldoc");
    }

    fn nlookup_gadget(&mut self, mut lookup_vals: Vec<Term>, t_size: usize, id: &str) {
        // TODO pub inputs -> can make which priv?
        // last state_batch is final "next_state" output
        // v_{batch-1} = (state_{batch-1}, c, state_batch)
        // v_batch = T eval check (optimization)
        //                self.pub_inputs
        //                    .push(new_var(format!("state_{}", self.batch_size)));

        let mut v = vec![new_const(0)]; // dummy constant term for lhs claim
        v.append(&mut lookup_vals);
        v.push(new_var(format!("{}_prev_running_claim", id))); // running claim
        self.pub_inputs
            .push(new_var(format!("{}_prev_running_claim", id)));

        // generate claim on lhs
        let lhs = horners_circuit_vars(&v, new_var(format!("{}_claim_r", id)));
        self.pub_inputs.push(new_var(format!("{}_claim_r", id)));

        // size of table (T -> mle)
        let sc_l = logmn(t_size);
        //println!("table size: {}", t_size);
        //println!("sum check rounds: {}", sc_l);

        self.sum_check_circuit(lhs, sc_l, id);

        // last eq circ on l-element point

        //TODO check ordering correct
        let mut eq_evals = vec![new_const(0)]; // dummy for horners
        for i in 0..self.batch_size + 1 {
            eq_evals.push(self.bit_eq_circuit(sc_l, i, id));
        }
        let eq_eval = horners_circuit_vars(&eq_evals, new_var(format!("{}_claim_r", id)));

        // make combined_q
        self.combined_q_circuit(self.batch_size, sc_l, id); // running claim q not
                                                            // included

        // last_claim = eq_eval * next_running_claim
        let sum_check_domino = term(
            Op::Eq,
            vec![
                new_var(format!("{}_sc_last_claim", id)),
                term(
                    Op::PfNaryOp(PfNaryOp::Mul),
                    vec![eq_eval, new_var(format!("{}_next_running_claim", id))],
                ),
            ],
        );
        self.assertions.push(sum_check_domino);
        self.pub_inputs
            .push(new_var(format!("{}_next_running_claim", id)));
    }

    pub fn gen_wit_i(
        &self,
        batch_num: usize,
        current_state: usize,
        prev_running_claim_q: Option<Vec<Integer>>,
        prev_running_claim_v: Option<Integer>,
        prev_doc_running_claim_q: Option<Vec<Integer>>,
        prev_doc_running_claim_v: Option<Integer>,
    ) -> (
        FxHashMap<String, Value>,
        usize,
        Option<Vec<Integer>>,
        Option<Integer>,
        Option<Vec<Integer>>,
        Option<Integer>,
        isize,
    ) {
        match self.batching {
            JBatching::NaivePolys => {
                let (
                    wits,
                    next_state,
                    next_doc_running_claim_q,
                    next_doc_running_claim_v,
                    start_epsilons,
                ) = self.gen_wit_i_polys(
                    batch_num,
                    current_state,
                    prev_doc_running_claim_q,
                    prev_doc_running_claim_v,
                );
                (
                    wits,
                    next_state,
                    None,
                    None,
                    next_doc_running_claim_q,
                    next_doc_running_claim_v,
                    start_epsilons,
                )
            }
            JBatching::Nlookup => self.gen_wit_i_nlookup(
                batch_num,
                current_state,
                prev_running_claim_q,
                prev_running_claim_v,
                prev_doc_running_claim_q,
                prev_doc_running_claim_v,
            ),
            //JBatching::Plookup => todo!(), //gen_wit_i_plookup(round_num, current_state, doc, batch_size),
        }
    }

    fn access_doc_at(&self, batch_num: usize, i: usize) -> (usize, bool) {
        let access_at = batch_num * self.batch_size + i;

        match self.commit_type {
            JCommit::HashChain => (access_at, access_at >= self.udoc.len()),

            JCommit::Nlookup => {
                if access_at >= self.udoc.len() - 1 {
                    (self.udoc.len() - 1, true)
                } else {
                    (access_at, false)
                }
            }
        }
    }

    fn gen_wit_i_nlookup(
        &self,
        batch_num: usize,
        current_state: usize,
        running_q: Option<Vec<Integer>>,
        running_v: Option<Integer>,
        doc_running_q: Option<Vec<Integer>>,
        doc_running_v: Option<Integer>,
    ) -> (
        FxHashMap<String, Value>,
        usize,
        Option<Vec<Integer>>,
        Option<Integer>,
        Option<Vec<Integer>>,
        Option<Integer>,
        isize,
    ) {
        let mut wits = FxHashMap::default();

        // generate claim v's (well, v isn't a real named var, generate the states/chars)
        let mut state_i = current_state;
        let mut next_state = 0;

        let mut v = vec![];
        let mut q = vec![];
        let mut start_epsilons = -1;
        for i in 1..=self.batch_size {
            let (access_at, is_epsilon) = self.access_doc_at(batch_num, i - 1 + self.substring.0);

            let char_num;

            if is_epsilon {
                next_state = self.dfa.delta(state_i, EPSILON).unwrap();
                char_num = self.dfa.nchars();
            } else {
                next_state = self.dfa.delta(state_i, &self.cdoc[access_at]).unwrap();
                char_num = self.udoc[access_at];
            }

            wits.insert(format!("char_{}", i - 1), new_wit(char_num));
            wits.insert(format!("state_{}", i - 1), new_wit(state_i));

            if (start_epsilons == -1) && is_epsilon {
                start_epsilons = (i - 1) as isize;
            }

            // v_i = (state_i * (#states*#chars)) + (state_i+1 * #chars) + char_i
            let v_i = Integer::from(
                (state_i * self.dfa.nstates() * self.dfa.nchars())
                    + (next_state * self.dfa.nchars())
                    + char_num,
            )
            .rem_floor(cfg().field().modulus());
            v.push(v_i.clone());
            wits.insert(format!("v_{}", i), new_wit(v_i.clone()));

            q.push(self.table.iter().position(|val| val == &v_i).unwrap());

            //println!("vi = {:#?}", v_i);

            /*println!(
                "state {:#?} -> {:#?} -> state {:#?} is {:#?} in table",
                state_i,
                self.dfa.ab_to_num(&c.to_string()),
                next_state,
                &q[i - 1]
            );*/

            state_i = next_state;
        }

        // last state
        wits.insert(format!("state_{}", self.batch_size), new_wit(next_state));

        //    println!("v: {:#?}", v.clone());

        assert!(running_q.is_some() || batch_num == 0);
        assert!(running_v.is_some() || batch_num == 0);
        let (w, next_running_q, next_running_v) =
            self.wit_nlookup_gadget(wits, &self.table, q, v, running_q, running_v, "nl");
        wits = w;
        //println!("next running q out of main {:#?}", next_running_q.clone());

        wits.insert(
            format!("accepting"),
            new_wit(self.prover_accepting_state(batch_num, next_state)),
        );

        match self.commit_type {
            JCommit::HashChain => {
                for i in 0..=self.batch_size {
                    wits.insert(format!("i_{}", i), new_wit(batch_num * self.batch_size + i));
                }
                (
                    wits,
                    next_state,
                    Some(next_running_q),
                    Some(next_running_v),
                    None,
                    None,
                    start_epsilons,
                )
            }
            JCommit::Nlookup => {
                assert!(doc_running_q.is_some() || batch_num == 0);
                assert!(doc_running_v.is_some() || batch_num == 0);
                let (w, next_doc_running_q, next_doc_running_v) =
                    self.wit_nlookup_doc_commit(wits, batch_num, doc_running_q, doc_running_v);
                wits = w;
                //println!("RUNNING DOC Q {:#?}", next_doc_running_q.clone());
                (
                    wits,
                    next_state,
                    Some(next_running_q),
                    Some(next_running_v),
                    Some(next_doc_running_q),
                    Some(next_doc_running_v),
                    start_epsilons,
                )
            }
        }
    }

    fn wit_nlookup_doc_commit(
        &self,
        mut wits: FxHashMap<String, Value>,
        batch_num: usize,
        running_q: Option<Vec<Integer>>,
        running_v: Option<Integer>,
    ) -> (FxHashMap<String, Value>, Vec<Integer>, Integer) {
        let mut v = vec![];
        let mut q = vec![];
        for i in 0..self.batch_size {
            let (access_at, is_epsilon) = self.access_doc_at(batch_num, i + self.substring.0);
            q.push(access_at);

            v.push(self.idoc[access_at].clone());
        }

        println!("Qs {:#?}, Vs {:#?}", q, v);

        let (w, next_running_q, next_running_v) =
            self.wit_nlookup_gadget(wits, &self.idoc, q, v, running_q, running_v, "nldoc");
        wits = w;

        (wits, next_running_q, next_running_v)
    }

    fn wit_nlookup_gadget(
        &self,
        mut wits: FxHashMap<String, Value>,
        table: &Vec<Integer>,
        q: Vec<usize>,
        v: Vec<Integer>,
        running_q: Option<Vec<Integer>>,
        running_v: Option<Integer>,
        id: &str,
    ) -> (FxHashMap<String, Value>, Vec<Integer>, Integer) {
        let sc_l = logmn(table.len()); // sum check rounds
        println!("WIT GADGET {:#?}, {:#?}", table.len(), sc_l);

        // running claim about T (optimization)
        // if first (not yet generated)
        let prev_running_q = match running_q {
            Some(q) => q,
            None => vec![Integer::from(0); sc_l],
        };
        let prev_running_v = match running_v {
            Some(v) => v,
            None => table[0].clone(),
        };

        wits.insert(
            format!("{}_prev_running_claim", id),
            new_wit(prev_running_v.clone()),
        );
        // q.push(prev_running_q);

        // q processing
        let mut combined_q = Integer::from(0);
        let mut next_slot = Integer::from(1);
        for i in 0..self.batch_size {
            // regular
            let mut qjs = vec![];
            let q_name = format!("{}_eq_{}", id, i);
            for j in 0..sc_l {
                let qj = (q[i] >> j) & 1;
                wits.insert(format!("{}_q_{}", q_name, (sc_l - 1 - j)), new_wit(qj));
                qjs.push(qj);
            }

            for qj in qjs.into_iter().rev() {
                combined_q += Integer::from(qj) * &next_slot;
                next_slot *= Integer::from(2);
            }
        }

        wits.insert(format!("{}_combined_q", id), new_wit(combined_q.clone()));

        for j in 0..sc_l {
            // running
            let q_name = format!("{}_eq_{}", id, q.len()); //v.len() - 1);
            wits.insert(
                format!("{}_q_{}", q_name, j),
                new_wit(prev_running_q[j].clone()),
            );
        }

        // sponge

        let mut sponge = Sponge::new_with_constants(&self.pc, Mode::Simplex);
        let acc = &mut ();

        let mut pattern = match id {
            "nl" => vec![
                SpongeOp::Absorb((self.batch_size + sc_l + 2) as u32), // vs, combined_q, running q,v
                SpongeOp::Squeeze(1),
            ],
            "nldoc" => vec![
                SpongeOp::Absorb((self.batch_size + sc_l + 3) as u32), // doc commit, vs, combined_q, running q,v
                SpongeOp::Squeeze(1),
            ],
            _ => panic!("weird tag"),
        };

        for i in 0..sc_l {
            // sum check rounds
            pattern.append(&mut vec![SpongeOp::Absorb(3), SpongeOp::Squeeze(1)]);
        }

        sponge.start(IOPattern(pattern), None, acc);
        let mut query: Vec<F> = match id {
            "nl" => vec![],
            "nldoc" => match &self.reef_commit {
                Some(ReefCommitment::Nlookup(dcs)) => vec![dcs.commit_doc_hash],
                _ => panic!("commitment not found"),
            },
            _ => panic!("weird tag"),
        };
        query.push(int_to_ff(combined_q)); // q_comb, v1,..., vm, running q, running v
        for vi in v.into_iter() {
            query.push(int_to_ff(vi));
        }
        query.append(
            &mut prev_running_q
                .clone()
                .into_iter()
                .map(|i| int_to_ff(i))
                .collect(),
        );
        query.push(int_to_ff(prev_running_v.clone()));
        //let query_f: Vec<G1::Scalar> = query.into_iter().map(|i| int_to_ff(i)).collect();

        //println!("R1CS sponge absorbs {:#?}", query_f);

        SpongeAPI::absorb(&mut sponge, query.len() as u32, &query, acc);

        // TODO - what needs to be public?

        // generate claim r
        let rand = SpongeAPI::squeeze(&mut sponge, 1, acc);
        //println!("R1CS sponge squeezes {:#?}", rand);
        let claim_r = Integer::from_digits(rand[0].to_repr().as_ref(), Order::Lsf); // TODO?
        wits.insert(format!("{}_claim_r", id), new_wit(claim_r.clone()));

        let mut rs = vec![claim_r.clone()];
        for i in 1..(q.len() + 1) {
            rs.push(rs[i - 1].clone() * claim_r.clone());
        }
        // make eq table for this round
        let mut eq_table =
            gen_eq_table(&rs, &q, &prev_running_q.clone().into_iter().rev().collect());
        let mut sc_table = match id {
            "nl" => table.clone(),
            "nldoc" => {
                let base: usize = 2;
                let len = base.pow(logmn(table.len()) as u32) - table.len();

                let mut sct = table.clone();
                sct.extend(vec![Integer::from(0); len]); // ep num = self.dfa.nchars()
                sct
            }
            _ => panic!("weird tag"),
        };
        println!("table {:#?}, {:#?}", sc_table.clone(), sc_l);

        // generate polynomial g's for sum check
        let mut sc_rs = vec![];
        let mut sc_r = Integer::from(0);
        let mut g_xsq = Integer::from(0);
        let mut g_x = Integer::from(0);
        let mut g_const = Integer::from(0);

        for i in 1..=sc_l {
            println!("SUM CHECK ROUND");
            (sc_r, g_xsq, g_x, g_const) =
                linear_mle_product(&mut sc_table, &mut eq_table, sc_l, i, &mut sponge);
            //prover_mle_sum_eval(table, &sc_rs, &q, &claim_r, Some(&prev_running_q));

            wits.insert(format!("{}_sc_g_{}_xsq", id, i), new_wit(g_xsq.clone()));
            wits.insert(format!("{}_sc_g_{}_x", id, i), new_wit(g_x.clone()));
            wits.insert(format!("{}_sc_g_{}_const", id, i), new_wit(g_const.clone()));

            // new sumcheck rand for the round
            // generate rands
            /*let query = vec![
                            int_to_ff(g_const.clone()),
                            int_to_ff(g_x.clone()),
                            int_to_ff(g_xsq.clone()),
                        ];
            */
            //println!("R1CS sponge absorbs {:#?}", query);
            //SpongeAPI::absorb(&mut sponge, 3, &query, acc);
            //let rand = SpongeAPI::squeeze(&mut sponge, 1, acc);
            //println!("R1CS sponge squeezes {:#?}", rand);
            //let sc_r = Integer::from_digits(rand[0].to_repr().as_ref(), Order::Lsf); // TODO?

            sc_rs.push(sc_r.clone());
            wits.insert(format!("{}_sc_r_{}", id, i), new_wit(sc_r.clone()));
        }
        sponge.finish(acc).unwrap();

        // last claim = g_v(r_v)
        //println!("sc rs {:#?}", sc_rs.clone());
        let mut last_claim = g_xsq * &sc_rs[sc_rs.len() - 1] * &sc_rs[sc_rs.len() - 1]
            + g_x * &sc_rs[sc_rs.len() - 1]
            + g_const;
        last_claim = last_claim.rem_floor(cfg().field().modulus());
        wits.insert(format!("{}_sc_last_claim", id), new_wit(last_claim.clone()));

        // update running claim
        let (_, next_running_v) = prover_mle_partial_eval(
            table,
            &sc_rs, //.clone().into_iter().rev().collect(),
            &(0..table.len()).collect(),
            true,
            None,
        );
        let next_running_q = sc_rs.clone();
        wits.insert(
            format!("{}_next_running_claim", id),
            new_wit(next_running_v.clone()),
        );

        // sanity check - TODO eliminate
        let (_, eq_term) = prover_mle_partial_eval(
            &rs,
            &sc_rs, //.into_iter().rev().collect(),
            &q,
            false,
            Some(&prev_running_q),
        );
        assert_eq!(
            last_claim,
            (eq_term * next_running_v.clone()).rem_floor(cfg().field().modulus())
        );

        // return
        // println!("wits: {:#?}", wits);

        (wits, next_running_q, next_running_v)
    }

    // TODO BATCH SIZE (rn = 1)
    fn gen_wit_i_polys(
        &self,
        batch_num: usize,
        current_state: usize, // pass in the real one, let's deal with all the dummy stuff under
        // the hood
        doc_running_q: Option<Vec<Integer>>,
        doc_running_v: Option<Integer>,
    ) -> (
        FxHashMap<String, Value>,
        usize,
        Option<Vec<Integer>>,
        Option<Integer>,
        isize,
    ) {
        let mut wits = FxHashMap::default();
        let mut state_i = current_state;
        let mut next_state = 0;

        let mut start_epsilons = -1;
        for i in 0..self.batch_size {
            let (access_at, is_epsilon) = self.access_doc_at(batch_num, i + self.substring.0);

            if is_epsilon {
                wits.insert(format!("char_{}", i), new_wit(self.dfa.nchars()));
                next_state = self.dfa.delta(state_i, EPSILON).unwrap();
            } else {
                wits.insert(format!("char_{}", i), new_wit(self.udoc[access_at]));
                next_state = self
                    .dfa
                    .delta(state_i, &self.cdoc[access_at].clone())
                    .unwrap();
            }

            wits.insert(format!("state_{}", i), new_wit(state_i));

            if (start_epsilons == -1) && is_epsilon {
                start_epsilons = i as isize;
            }

            state_i = next_state;
        }
        wits.insert(format!("state_{}", self.batch_size), new_wit(state_i));

        wits.insert(
            format!("accepting"),
            new_wit(self.prover_accepting_state(batch_num, next_state)),
        );
        //println!("wits {:#?}", wits);

        match self.commit_type {
            JCommit::HashChain => {
                for i in 0..=self.batch_size {
                    wits.insert(format!("i_{}", i), new_wit(batch_num * self.batch_size + i));
                }
                // values not actually checked or used
                (wits, next_state, None, None, start_epsilons)
            }
            JCommit::Nlookup => {
                assert!(doc_running_q.is_some() || batch_num == 0);
                assert!(doc_running_v.is_some() || batch_num == 0);
                let (w, next_doc_running_q, next_doc_running_v) =
                    self.wit_nlookup_doc_commit(wits, batch_num, doc_running_q, doc_running_v);
                wits = w;
                //println!("RUNNING DOC Q {:#?}", next_doc_running_q.clone());
                (
                    wits,
                    next_state,
                    Some(next_doc_running_q),
                    Some(next_doc_running_v),
                    start_epsilons,
                )
            }
        }
    }
}

pub fn ceil_div(a: usize, b: usize) -> usize {
    (a + b - 1) / b
}

#[cfg(test)]
mod tests {

    use crate::backend::costs;
    use crate::backend::r1cs::*;
    use crate::dfa::NFA;
    use crate::regex::Regex;
    type G1 = pasta_curves::pallas::Point;

    #[test]
    fn mle_linear_basic() {
        init();

        let mut evals = vec![
            Integer::from(2),
            Integer::from(3),
            Integer::from(5),
            Integer::from(7),
            Integer::from(9),
            Integer::from(13),
            Integer::from(17),
            Integer::from(19),
        ];

        let table = evals.clone();

        let qs = vec![2, 1, 7];
        for last_q in vec![
            vec![Integer::from(2), Integer::from(3), Integer::from(5)],
            //vec![Integer::from(0), Integer::from(1), Integer::from(0)],
        ] {
            let claims = vec![
                Integer::from(3),
                Integer::from(9),
                Integer::from(27),
                Integer::from(81),
            ];

            let mut term = Integer::from(0);
            for i in 0..qs.len() {
                term += evals[qs[i]].clone() * &claims[i];
            }

            let mut eq_a = gen_eq_table(&claims, &qs, &last_q.clone().into_iter().rev().collect());

            // claim check
            let (_, running_v) = prover_mle_partial_eval(
                &evals,
                &last_q, //.clone().into_iter().rev().collect(),
                &(0..evals.len()).collect(),
                true,
                None,
            );
            term += running_v * &claims[3];

            let mut claim: Integer = evals
                .iter()
                .zip(eq_a.iter())
                .map(|(ti, eqi)| ti * eqi)
                .sum();

            assert_eq!(
                term.rem_floor(cfg().field().modulus()),
                claim.clone().rem_floor(cfg().field().modulus())
            );

            let sc =
                Sponge::<<G1 as Group>::Scalar, typenum::U4>::api_constants(Strength::Standard);

            let mut sponge = Sponge::new_with_constants(&sc, Mode::Simplex);
            let acc = &mut ();

            let mut pattern = vec![];
            for i in 0..3 {
                // sum check rounds
                pattern.append(&mut vec![SpongeOp::Absorb(3), SpongeOp::Squeeze(1)]);
            }

            sponge.start(IOPattern(pattern), None, acc);

            println!("t {:#?}, eqs {:#?}", evals, eq_a);
            let mut sc_rs = vec![];
            for i in 1..=3 {
                let (r_i, xsq, x, con) =
                    linear_mle_product(&mut evals, &mut eq_a, 3, i, &mut sponge);

                println!("message {:#?} * x^2 + {:#?} * x + {:#?}", xsq, x, con);
                println!("t {:#?}, eqs {:#?}", evals, eq_a);

                let g0_g1 = Integer::from(2) * &con + &x + &xsq;
                assert_eq!(
                    claim.rem_floor(cfg().field().modulus()),
                    g0_g1.rem_floor(cfg().field().modulus())
                );

                claim = xsq * &r_i * &r_i + x * &r_i + con;
                claim = claim.rem_floor(cfg().field().modulus());

                sc_rs.push(r_i);
            }

            // next
            let (_, next_running_v) = prover_mle_partial_eval(
                &table,
                &sc_rs, //.clone().into_iter().rev().collect(),
                &(0..table.len()).collect(),
                true,
                None,
            );

            // sanity check - TODO eliminate
            let (_, eq_term) = prover_mle_partial_eval(
                &claims,
                &sc_rs, //.into_iter().rev().collect(),
                &qs,
                false,
                Some(&last_q), //.into_iter().rev().collect()),
            );
            assert_eq!(
                claim, // last claim
                (eq_term * next_running_v.clone()).rem_floor(cfg().field().modulus())
            );

            sponge.finish(acc).unwrap();
        }
    }

    #[test]
    fn mle_partial() {
        init();

        let table = vec![
            Integer::from(1),
            Integer::from(3),
            Integer::from(8),
            Integer::from(2),
            Integer::from(9),
            Integer::from(5),
            Integer::from(13),
            Integer::from(4),
        ];

        let v: Vec<i32> = vec![0, 1, -1];
        for x_1 in v.clone() {
            for x_2 in v.clone() {
                for x_3 in v.clone() {
                    let x = vec![Integer::from(x_1), Integer::from(x_2), Integer::from(x_3)];
                    let (coeff, con) = prover_mle_partial_eval(
                        &table,
                        &x,
                        &(0..table.len()).collect(),
                        true,
                        None,
                    );
                    // println!(
                    //     "coeff {:#?}, con {:#?} @ {:#?}{:#?}{:#?}",
                    //     coeff, con, x_1, x_2, x_3
                    // );

                    if ((x_1 == -1) ^ (x_2 == -1) ^ (x_3 == -1)) & !(x_1 + x_2 + x_3 == -3) {
                        if x_1 == -1 {
                            assert_eq!(
                                (coeff.clone() + con.clone()).rem_floor(cfg().field().modulus()),
                                table[(4 + x_2 * 2 + x_3) as usize]
                            );
                            assert_eq!(con.clone(), table[(x_2 * 2 + x_3) as usize]);
                        } else if x_2 == -1 {
                            assert_eq!(
                                (coeff.clone() + con.clone()).rem_floor(cfg().field().modulus()),
                                table[(x_1 * 4 + 2 + x_3) as usize]
                            );
                            assert_eq!(con.clone(), table[(x_1 * 4 + x_3) as usize]);
                        } else if x_3 == -1 {
                            assert_eq!(
                                (coeff.clone() + con.clone()).rem_floor(cfg().field().modulus()),
                                table[(x_1 * 4 + x_2 * 2 + 1) as usize]
                            );
                            assert_eq!(con.clone(), table[(x_1 * 4 + x_2 * 2) as usize]);
                        }
                    } else if (x_1 != -1) & (x_2 != -1) & (x_3 != -1) {
                        let e = x_1 * 4 + x_2 * 2 + x_3;
                        assert_eq!(table[e as usize], con);
                    }
                }
            }
        }
    }

    #[test]
    fn mle_sums() {
        init();
        let table = vec![
            Integer::from(9),
            Integer::from(4),
            Integer::from(5),
            Integer::from(7),
        ];

        // generate polynomial g's for sum check

        // v = [4, 9, extra]
        // extra: [33, 30] -> 543
        for q in [None, Some(&vec![Integer::from(33), Integer::from(30)])] {
            let mut sc_rs = vec![];
            let claim_r = Integer::from(17);

            // round 1
            let (mut g_xsq, mut g_x, mut g_const) =
                prover_mle_sum_eval(&table, &sc_rs.clone(), &vec![1, 0], &claim_r, q);
            //println!("mle sums {:#?}, {:#?}, {:#?}", g_xsq, g_x, g_const);

            let mut claim = claim_r.clone() * table[1].clone()
                + claim_r.clone() * claim_r.clone() * table[0].clone();
            if q.is_some() {
                claim += claim_r.clone() * claim_r.clone() * claim_r.clone() * Integer::from(6657);
            }
            assert_eq!(
                claim.rem_floor(cfg().field().modulus()),
                (g_xsq.clone() + g_x.clone() + g_const.clone() + g_const.clone())
                    .rem_floor(cfg().field().modulus())
            );

            sc_rs.push(Integer::from(10));
            claim = Integer::from(100) * g_xsq + Integer::from(10) * g_x + g_const;

            // round 2
            (g_xsq, g_x, g_const) =
                prover_mle_sum_eval(&table, &sc_rs.clone(), &vec![1, 0], &claim_r, q);
            //println!("mle sums {:#?}, {:#?}, {:#?}", g_xsq, g_x, g_const);
            assert_eq!(
                claim.rem_floor(cfg().field().modulus()),
                (g_xsq.clone() + g_x.clone() + g_const.clone() + g_const.clone())
                    .rem_floor(cfg().field().modulus())
            );

            sc_rs.push(Integer::from(4));
            claim = Integer::from(16) * g_xsq + Integer::from(4) * g_x + g_const;

            // last V check
            let (_, mut con_a) = prover_mle_partial_eval(
                &table,
                &sc_rs.clone(),
                &(0..table.len()).collect(),
                true,
                None,
            );
            //println!("mle sums {:#?}, {:#?}", g_x, g_const);

            let (_, con_b) = prover_mle_partial_eval(
                &vec![Integer::from(17), Integer::from(289), Integer::from(4913)],
                &sc_rs.clone(),
                &vec![1, 0],
                false,
                q,
            );
            con_a *= &con_b;

            assert_eq!(
                claim.rem_floor(cfg().field().modulus()),
                con_a.rem_floor(cfg().field().modulus())
            );
        }
    }

    fn test_func_no_hash(
        ab: String,
        rstr: String,
        doc: String,
        batch_sizes: Vec<usize>,
        expected_match: bool,
    ) {
        let r = Regex::new(&rstr);
        let dfa = NFA::new(&ab[..], r);
        println!("DFA Size: {:#?}", dfa.trans.len());

        let mut chars: Vec<String> = doc.chars().map(|c| c.to_string()).collect();
        // chars.push(EPSILON.clone());

        for s in batch_sizes {
<<<<<<< HEAD
            let mut chars_clone = chars.clone();
            for b in vec![JBatching::NaivePolys, JBatching::Nlookup] {
                for c in vec![JCommit::HashChain, JCommit::Nlookup] {
=======
            for c in vec![JCommit::HashChain, JCommit::Nlookup] {
                for b in vec![JBatching::NaivePolys, JBatching::Nlookup] {
>>>>>>> 4a279b56
                    println!("\nNew");
                    let sc = Sponge::<<G1 as Group>::Scalar, typenum::U4>::api_constants(
                        Strength::Standard,
                    );
                    println!("Doc:{:#?}", doc);
                    let mut r1cs_converter = R1CS::new(
                        &dfa,
                        &chars_clone,
                        s,
                        sc.clone(),
                        Some(b.clone()),
                        Some(c.clone()),
                    );

                    let reef_commit = gen_commitment(
                        r1cs_converter.commit_type,
                        r1cs_converter.udoc.clone(),
                        &sc,
                    );
                    r1cs_converter.set_commitment(reef_commit.clone());

                    assert_eq!(expected_match, r1cs_converter.is_match);

                    let mut running_q = None;
                    let mut running_v = None;
                    let mut doc_running_q = None;
                    let mut doc_running_v = None;

                    println!("Batching {:#?}", r1cs_converter.batching);
                    println!("Commit {:#?}", r1cs_converter.commit_type);
                    let (pd, _vd) = r1cs_converter.to_circuit();

                    let mut current_state = dfa.get_init_state();

                    let mut values;
                    let mut next_state;

                    let mut start_epsilons = -1;
                    let num_steps = ceil_div(
                        (r1cs_converter.substring.1 - r1cs_converter.substring.0),
                        r1cs_converter.batch_size,
                    );
                    for i in 0..num_steps {
                        println!("STEP {}", i);
                        (
                            values,
                            next_state,
                            running_q,
                            running_v,
                            doc_running_q,
                            doc_running_v,
                            start_epsilons,
                        ) = r1cs_converter.gen_wit_i(
                            i,
                            current_state,
                            running_q.clone(),
                            running_v.clone(),
                            doc_running_q.clone(),
                            doc_running_v.clone(),
                        );

                        //println!("VALUES ROUND {:#?}: {:#?}", i, values);
                        //println!("EXT VALUES ROUND {:#?}: {:#?}", i, extd_val);

                        pd.check_all(&values);
                        // for next i+1 round
                        current_state = next_state;
                    }

                    let rq = match running_q {
                        Some(x) => Some(x.into_iter().map(|i| int_to_ff(i)).collect()),
                        None => None,
                    };
                    let rv = match running_v {
                        Some(x) => Some(int_to_ff(x)),
                        None => None,
                    };
                    let drq = match doc_running_q {
                        Some(x) => Some(x.into_iter().map(|i| int_to_ff(i)).collect()),
                        None => None,
                    };
                    let drv = match doc_running_v {
                        Some(x) => Some(int_to_ff(x)),
                        None => None,
                    };
                    //dummy hash check (hashes not generated at this level)
                    let dummy_hash = match &reef_commit {
                        ReefCommitment::HashChain(hcs) => Some(hcs.commit),
                        _ => None,
                    };

                    final_clear_checks(
                        r1cs_converter.batching,
                        reef_commit,
                        <G1 as Group>::Scalar::from(1), // dummy, not checked
                        &r1cs_converter.table,
                        r1cs_converter.udoc.len(),
                        rq,
                        rv,
                        dummy_hash, // final hash not checked
                        drq,
                        drv,
                    );

                    println!("b? {:#?}", b.clone());
                    println!(
                        "cost model: {:#?}",
                        costs::full_round_cost_model_nohash(
                            &dfa,
                            r1cs_converter.batch_size,
                            b.clone(),
                            dfa.is_match(&chars),
                            doc.len(),
                            c,
                        )
                    );
                    println!("actual cost: {:#?}", pd.r1cs.constraints.len());
                    assert!(
                        pd.r1cs.constraints.len() as usize
                            == costs::full_round_cost_model_nohash(
                                &dfa,
                                r1cs_converter.batch_size,
                                b.clone(),
                                dfa.is_match(&chars),
                                doc.len(),
                                c
                            )
                    );
                     // deal with later TODO
                }
            }
        }
    }

    #[test]
    fn naive_test() {
        init();
        test_func_no_hash(
            "a".to_string(),
            "^a*$".to_string(),
            "aaaa".to_string(),
<<<<<<< HEAD
            vec![1,2],
=======
            vec![2],
>>>>>>> 4a279b56
            true,
        );
    }

    #[test]
    fn dfa_2() {
        init();
        test_func_no_hash(
            "ab".to_string(),
            "^ab$".to_string(),
            "ab".to_string(),
            vec![0, 1],
            true,
        );
        test_func_no_hash(
            "abc".to_string(),
            "^ab$".to_string(),
            "ab".to_string(),
            vec![1],
            true,
        );
        test_func_no_hash(
            "abcdef".to_string(),
            "^ab.*f$".to_string(),
            "abcdeffff".to_string(),
            vec![1, 3],
            true,
        );
    }

    #[test]
    fn dfa_star() {
        init();
        test_func_no_hash(
            "ab".to_string(),
            "^a*b*$".to_string(),
            "ab".to_string(),
            vec![1],
            true,
        );
        test_func_no_hash(
            "ab".to_string(),
            "^a*b*$".to_string(),
            "aaaaaabbbbbbbbbbbbbb".to_string(),
            vec![0, 1, 2, 4],
            true,
        );
        test_func_no_hash(
            "ab".to_string(),
            "^a*b*$".to_string(),
            "aaaaaaaaaaab".to_string(),
            vec![1, 2, 4],
            true,
        );
    }

    #[test]
    fn dfa_non_match() {
        init();
        // TODO make sure match/non match is expected
        test_func_no_hash(
            "ab".to_string(),
            "a".to_string(),
            "b".to_string(),
            vec![1],
            false,
        );
        test_func_no_hash(
            "ab".to_string(),
            "^a*b*$".to_string(),
            "aaabaaaaaaaabbb".to_string(),
            vec![1, 2, 4],
            false,
        );

        test_func_no_hash(
            "abcd".to_string(),
            "^a*b*cccb*$".to_string(),
            "aaaaaaaaaabbbbbbbbbb".to_string(),
            vec![1, 2, 5, 10],
            false,
        );
    }

    #[test]
    #[should_panic]
    fn dfa_bad_1() {
        init();
        test_func_no_hash(
            "ab".to_string(),
            "^a$".to_string(),
            "c".to_string(),
            vec![1],
            false,
        );
    }

    #[test]
    #[should_panic]
    fn dfa_bad_substring() {
        init();
        test_func_no_hash(
            "helowrd".to_string(),
            "hello".to_string(),
            "helloworld".to_string(),
            vec![1],
            true,
        );
    }

    #[test]
    #[should_panic]
    fn dfa_bad_substring_2() {
        init();
        test_func_no_hash(
            "helowrd".to_string(),
            "^hello".to_string(),
            "helloworld".to_string(),
            vec![1],
            true,
        );
    }

    #[test]
    fn dfa_ok_substring() {
        init();
        test_func_no_hash(
            "helowrd".to_string(),
            "^hello.*$".to_string(),
            "helloworld".to_string(),
            vec![1],
            true,
        );

        test_func_no_hash(
            "helowrd".to_string(),
            "^hello$".to_string(),
            "helloworld".to_string(),
            vec![1, 5],
            false,
        );
    }

    #[test]
    fn weird_batch_size() {
        init();
        test_func_no_hash(
            "helowrd".to_string(),
            "^hello.*$".to_string(),
            "helloworld".to_string(),
            vec![3, 4, 6, 7],
            true,
        );

        test_func_no_hash(
            "helowrd".to_string(),
            "^hello$".to_string(),
            "helloworld".to_string(),
            vec![3, 4, 6, 7],
            false,
        );
    }

    // #[test]
    fn big() {
        init();
        let ASCIIchars: Vec<char> = (0..128).filter_map(std::char::from_u32).collect();
        test_func_no_hash(
            ASCIIchars.into_iter().collect::<String>(),
            "^.*our technology.*$".to_string(),
            fs::read_to_string("gov_text.txt").unwrap(),
            vec![1],
            true,
        );
    }

    fn test_func_no_hash_kstride(
        ab: String,
        rstr: String,
        doc: String,
        batch_sizes: Vec<usize>,
        k: usize,
    ) {
        let r = Regex::new(&rstr);
        let mut dfa = NFA::new(&ab[..], r);
        let mut d = doc.chars().map(|c| c.to_string()).collect();
        d = dfa.k_stride(k, &d);
        let dfa_match = dfa.is_match(&d);
        println!(
            "DFA Size: {:#?}, |doc| : {}, |ab| : {}, match: {:?}",
            dfa.trans.len(),
            d.len(),
            dfa.ab.len(),
            dfa_match
        );

        //let chars: Vec<String> = d.clone();
        //.chars().map(|c| c.to_string()).collect();

        for s in batch_sizes {
            for b in vec![JBatching::NaivePolys, JBatching::Nlookup] {
                for c in vec![JCommit::HashChain, JCommit::Nlookup] {
                    println!("Batching {:#?}", b.clone());
                    println!("Commit {:#?}", c);
                    println!(
                        "cost model: {:#?}",
                        costs::full_round_cost_model(&dfa, s, b.clone(), dfa_match, d.len(), c,)
                    );
                }
            }
        }
    }

    #[test]
    fn k_stride2() {
        init();
        let preamble: String = "ffffabcdffffabcd".to_string();
        let ab = "abcdef".to_string();
        for i in 0..9 {
            println!("K:{:#?}", i);
            test_func_no_hash_kstride(
                ab.clone(),
                "^hello.*$".to_string(),
                preamble.clone(),
                vec![1],
                i,
            );
        }
    }

    #[test]
    fn k_stride() {
        init();
        let preamble: String = "we the people in order to form a more perfect union, establish justic ensure domestic tranquility, provide for the common defense, promote the general welfare and procure the blessings of liberty to ourselves and our posterity do ordain and establish this ".to_string();
        let ab = " ,abcdefghijlmnopqrstuvwy".to_string();
        for i in 0..9 {
            println!("K:{:#?}", i);
            test_func_no_hash_kstride(
                ab.clone(),
                "^.*order.to.*$".to_string(),
                preamble.clone(),
                vec![1],
                i,
            );
        }
    }
}<|MERGE_RESOLUTION|>--- conflicted
+++ resolved
@@ -1610,14 +1610,8 @@
         // chars.push(EPSILON.clone());
 
         for s in batch_sizes {
-<<<<<<< HEAD
-            let mut chars_clone = chars.clone();
-            for b in vec![JBatching::NaivePolys, JBatching::Nlookup] {
-                for c in vec![JCommit::HashChain, JCommit::Nlookup] {
-=======
             for c in vec![JCommit::HashChain, JCommit::Nlookup] {
                 for b in vec![JBatching::NaivePolys, JBatching::Nlookup] {
->>>>>>> 4a279b56
                     println!("\nNew");
                     let sc = Sponge::<<G1 as Group>::Scalar, typenum::U4>::api_constants(
                         Strength::Standard,
@@ -1759,11 +1753,7 @@
             "a".to_string(),
             "^a*$".to_string(),
             "aaaa".to_string(),
-<<<<<<< HEAD
             vec![1,2],
-=======
-            vec![2],
->>>>>>> 4a279b56
             true,
         );
     }
