--- conflicted
+++ resolved
@@ -7,11 +7,8 @@
 use crate::safa::Skip;
 use core::fmt;
 use core::fmt::Formatter;
-<<<<<<< HEAD
-=======
 
 use self::re::projection;
->>>>>>> 60d6d03d
 
 #[cfg(fuzz)]
 pub mod arbitrary;
@@ -46,11 +43,9 @@
     fn fmt(&self, f: &mut Formatter<'_>) -> fmt::Result {
         fn is_long(s: &RegexF) -> bool {
             match s {
-              RegexF::Nil | RegexF::Dot | RegexF::CharClass(_) =>
-                  false,
-              RegexF::Range(a, _, _) =>
-                  is_long(a),
-              _ => true
+                RegexF::Nil | RegexF::Dot | RegexF::CharClass(_) => false,
+                RegexF::Range(a, _, _) => is_long(a),
+                _ => true,
             }
         }
 
@@ -206,19 +201,12 @@
             // Range & star index math
             (RegexF::Range(a, i, j), x) | (x, RegexF::Range(a, i, j))
                 if RegexF::partial_eq(&a, x) =>
-<<<<<<< HEAD
             {
                 RegexF::range(a, i + 1, j + 1)
             }
             (RegexF::Range(a, i1, j1), RegexF::Range(b, i2, j2)) if RegexF::partial_eq(a, b) => {
                 RegexF::range(a, i1 + i2, j1 + j2)
             }
-=======
-                RegexF::range(a, i + 1, j + 1),
-            (RegexF::Range(a, i1, j1), RegexF::Range(b, i2, j2))
-                if RegexF::partial_eq(a, b) =>
-                RegexF::range(a, i1 + i2, j1 + j2),
->>>>>>> 60d6d03d
             (RegexF::Star(x), RegexF::Star(y)) if RegexF::partial_le(x, y) => b.clone(),
             (RegexF::Star(x), RegexF::Star(y)) if RegexF::partial_le(y, x) => a.clone(),
             // And distributivity (not explosive): (a & b)c == (a.*) & bc
@@ -238,7 +226,7 @@
                 } else {
                     RegexF::app(x, l)
                 }
-            },
+            }
             (_, _) => RegexF::App(G.mk(a.clone()), G.mk(b.clone())),
         }
     }
@@ -387,10 +375,8 @@
             RegexF::Alt(ref a, ref b) => RegexF::alt(&a.deriv(c), &b.deriv(c)),
             RegexF::And(ref a, ref b) => RegexF::and(&a.deriv(c), &b.deriv(c)),
             RegexF::Star(ref a) => RegexF::app(&a.deriv(c), &RegexF::star(a)),
-            RegexF::Range(ref a, i, j) if i == j =>
-                a.repeat(*i).deriv(c),
-            RegexF::Range(ref a, i, j) =>
-                RegexF::alt(&a.range(*i+1, *j), &a.repeat(*i)).deriv(c),
+            RegexF::Range(ref a, i, j) if i == j => a.repeat(*i).deriv(c),
+            RegexF::Range(ref a, i, j) => RegexF::alt(&a.range(*i + 1, *j), &a.repeat(*i)).deriv(c),
         }
     }
 }
@@ -401,10 +387,6 @@
     use crate::regex::{parser::RegexParser, Regex, RegexF};
     use crate::regex::{CharClass, G};
     use crate::safa::Skip;
-<<<<<<< HEAD
-=======
-    use gmp_mpfr_sys::mpc::pow;
->>>>>>> 60d6d03d
     use hashconsing::HashConsign;
     use std::array::TryFromSliceError;
     use std::collections::BTreeSet;
@@ -890,7 +872,7 @@
 fn test_proj_cons() {
     let r = re::simpl(re::new(r"^.{3}.{4}$"));
     // LEF: Should be (7,8) no?
-    assert_eq!(projection(r.get()), vec![(7,8)]);
+    assert_eq!(projection(r.get()), vec![(7, 8)]);
 }
 
 #[test]
@@ -898,5 +880,5 @@
     let r = re::simpl(re::new(r"^(.{3})|(.{2})$"));
     println!("Intervals {:#?}", projection(r.get()));
     // LEF: Unsure what the answer should be, either [(2,3)] or [(3,4)] probably the union interval (2,4)?
-    assert_eq!(projection(r.get()), vec![(2,4)]);
+    assert_eq!(projection(r.get()), vec![(2, 4)]);
 }