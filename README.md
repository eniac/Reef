--- conflicted
+++ resolved
@@ -14,11 +14,7 @@
 
 With metrics:
 ```
-<<<<<<< HEAD
 cargo build --release --features metrics
-=======
-cargo build --features metrics
->>>>>>> 464e07d8
 ```
 
 ## Usage
@@ -83,20 +79,12 @@
 
 For DFA 
 ```
-<<<<<<< HEAD
-cargo build --release --feature naive
-=======
-cargo build --features naive
->>>>>>> 464e07d8
+cargo build --release --features naive
 ```
 
 For DFA with Recursion
 ```
-<<<<<<< HEAD
-cargo build --release --feature nwr
-=======
-cargo build --features nwr
->>>>>>> 464e07d8
+cargo build --release --features nwr
 ```
 
 Thank you for using Reef,
